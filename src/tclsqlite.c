--- conflicted
+++ resolved
@@ -3730,17 +3730,13 @@
     extern int SqlitetestSyscall_Init(Tcl_Interp*);
     extern int Sqlitetestfuzzer_Init(Tcl_Interp*);
     extern int Sqlitetestwholenumber_Init(Tcl_Interp*);
-<<<<<<< HEAD
 #if defined(SQLITE_ENABLE_SESSION) && defined(SQLITE_ENABLE_PREUPDATE_HOOK)
     extern int TestSession_Init(Tcl_Interp*);
 #endif
-=======
-
 #ifdef SQLITE_ENABLE_FTS3
     extern int Sqlitetestfts3_Init(Tcl_Interp *interp);
 #endif
 
->>>>>>> d80138af
 #ifdef SQLITE_ENABLE_ZIPVFS
     extern int Zipvfs_Init(Tcl_Interp*);
     Zipvfs_Init(interp);
@@ -3783,7 +3779,6 @@
 #if defined(SQLITE_ENABLE_SESSION) && defined(SQLITE_ENABLE_PREUPDATE_HOOK)
     TestSession_Init(interp);
 #endif
-
 #ifdef SQLITE_ENABLE_FTS3
     Sqlitetestfts3_Init(interp);
 #endif
