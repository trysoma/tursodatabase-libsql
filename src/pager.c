/*
** 2001 September 15
**
** The author disclaims copyright to this source code.  In place of
** a legal notice, here is a blessing:
**
**    May you do good and not evil.
**    May you find forgiveness for yourself and forgive others.
**    May you share freely, never taking more than you give.
**
*************************************************************************
** This is the implementation of the page cache subsystem or "pager".
**
** The pager is used to access a database disk file.  It implements
** atomic commit and rollback through the use of a journal file that
** is separate from the database file.  The pager also implements file
** locking to prevent two processes from writing the same database
** file simultaneously, or one process from reading the database while
** another is writing.
*/
#ifndef SQLITE_OMIT_DISKIO
#include "sqliteInt.h"
#include "wal.h"


/******************* NOTES ON THE DESIGN OF THE PAGER ************************
**
** This comment block describes invariants that hold when using a rollback
** journal.  These invariants do not apply for journal_mode=WAL,
** journal_mode=MEMORY, or journal_mode=OFF.
**
** Within this comment block, a page is deemed to have been synced
** automatically as soon as it is written when PRAGMA synchronous=OFF.
** Otherwise, the page is not synced until the xSync method of the VFS
** is called successfully on the file containing the page.
**
** Definition:  A page of the database file is said to be "overwriteable" if
** one or more of the following are true about the page:
**
**     (a)  The original content of the page as it was at the beginning of
**          the transaction has been written into the rollback journal and
**          synced.
**
**     (b)  The page was a freelist leaf page at the start of the transaction.
**
**     (c)  The page number is greater than the largest page that existed in
**          the database file at the start of the transaction.
**
** (1) A page of the database file is never overwritten unless one of the
**     following are true:
**
**     (a) The page and all other pages on the same sector are overwriteable.
**
**     (b) The atomic page write optimization is enabled, and the entire
**         transaction other than the update of the transaction sequence
**         number consists of a single page change.
**
** (2) The content of a page written into the rollback journal exactly matches
**     both the content in the database when the rollback journal was written
**     and the content in the database at the beginning of the current
**     transaction.
**
** (3) Writes to the database file are an integer multiple of the page size
**     in length and are aligned on a page boundary.
**
** (4) Reads from the database file are either aligned on a page boundary and
**     an integer multiple of the page size in length or are taken from the
**     first 100 bytes of the database file.
**
** (5) All writes to the database file are synced prior to the rollback journal
**     being deleted, truncated, or zeroed.
**
** (6) If a super-journal file is used, then all writes to the database file
**     are synced prior to the super-journal being deleted.
**
** Definition: Two databases (or the same database at two points it time)
** are said to be "logically equivalent" if they give the same answer to
** all queries.  Note in particular the content of freelist leaf
** pages can be changed arbitrarily without affecting the logical equivalence
** of the database.
**
** (7) At any time, if any subset, including the empty set and the total set,
**     of the unsynced changes to a rollback journal are removed and the
**     journal is rolled back, the resulting database file will be logically
**     equivalent to the database file at the beginning of the transaction.
**
** (8) When a transaction is rolled back, the xTruncate method of the VFS
**     is called to restore the database file to the same size it was at
**     the beginning of the transaction.  (In some VFSes, the xTruncate
**     method is a no-op, but that does not change the fact the SQLite will
**     invoke it.)
**
** (9) Whenever the database file is modified, at least one bit in the range
**     of bytes from 24 through 39 inclusive will be changed prior to releasing
**     the EXCLUSIVE lock, thus signaling other connections on the same
**     database to flush their caches.
**
** (10) The pattern of bits in bytes 24 through 39 shall not repeat in less
**      than one billion transactions.
**
** (11) A database file is well-formed at the beginning and at the conclusion
**      of every transaction.
**
** (12) An EXCLUSIVE lock is held on the database file when writing to
**      the database file.
**
** (13) A SHARED lock is held on the database file while reading any
**      content out of the database file.
**
******************************************************************************/

/*
** Macros for troubleshooting.  Normally turned off
*/
#if 0
int sqlite3PagerTrace=1;  /* True to enable tracing */
#define sqlite3DebugPrintf printf
#define PAGERTRACE(X)     if( sqlite3PagerTrace ){ sqlite3DebugPrintf X; }
#else
#define PAGERTRACE(X)
#endif

/*
** The following two macros are used within the PAGERTRACE() macros above
** to print out file-descriptors.
**
** PAGERID() takes a pointer to a Pager struct as its argument. The
** associated file-descriptor is returned. FILEHANDLEID() takes an sqlite3_file
** struct as its argument.
*/
#define PAGERID(p) (SQLITE_PTR_TO_INT(p->fd))
#define FILEHANDLEID(fd) (SQLITE_PTR_TO_INT(fd))

/*
** The Pager.eState variable stores the current 'state' of a pager. A
** pager may be in any one of the seven states shown in the following
** state diagram.
**
**                            OPEN <------+------+
**                              |         |      |
**                              V         |      |
**               +---------> READER-------+      |
**               |              |                |
**               |              V                |
**               |<-------WRITER_LOCKED------> ERROR
**               |              |                ^ 
**               |              V                |
**               |<------WRITER_CACHEMOD-------->|
**               |              |                |
**               |              V                |
**               |<-------WRITER_DBMOD---------->|
**               |              |                |
**               |              V                |
**               +<------WRITER_FINISHED-------->+
**
**
** List of state transitions and the C [function] that performs each:
**
**   OPEN              -> READER              [sqlite3PagerSharedLock]
**   READER            -> OPEN                [pager_unlock]
**
**   READER            -> WRITER_LOCKED       [sqlite3PagerBegin]
**   WRITER_LOCKED     -> WRITER_CACHEMOD     [pager_open_journal]
**   WRITER_CACHEMOD   -> WRITER_DBMOD        [syncJournal]
**   WRITER_DBMOD      -> WRITER_FINISHED     [sqlite3PagerCommitPhaseOne]
**   WRITER_***        -> READER              [pager_end_transaction]
**
**   WRITER_***        -> ERROR               [pager_error]
**   ERROR             -> OPEN                [pager_unlock]
**
**
**  OPEN:
**
**    The pager starts up in this state. Nothing is guaranteed in this
**    state - the file may or may not be locked and the database size is
**    unknown. The database may not be read or written.
**
**    * No read or write transaction is active.
**    * Any lock, or no lock at all, may be held on the database file.
**    * The dbSize, dbOrigSize and dbFileSize variables may not be trusted.
**
**  READER:
**
**    In this state all the requirements for reading the database in
**    rollback (non-WAL) mode are met. Unless the pager is (or recently
**    was) in exclusive-locking mode, a user-level read transaction is
**    open. The database size is known in this state.
**
**    A connection running with locking_mode=normal enters this state when
**    it opens a read-transaction on the database and returns to state
**    OPEN after the read-transaction is completed. However a connection
**    running in locking_mode=exclusive (including temp databases) remains in
**    this state even after the read-transaction is closed. The only way
**    a locking_mode=exclusive connection can transition from READER to OPEN
**    is via the ERROR state (see below).
**
**    * A read transaction may be active (but a write-transaction cannot).
**    * A SHARED or greater lock is held on the database file.
**    * The dbSize variable may be trusted (even if a user-level read
**      transaction is not active). The dbOrigSize and dbFileSize variables
**      may not be trusted at this point.
**    * If the database is a WAL database, then the WAL connection is open.
**    * Even if a read-transaction is not open, it is guaranteed that
**      there is no hot-journal in the file-system.
**
**  WRITER_LOCKED:
**
**    The pager moves to this state from READER when a write-transaction
**    is first opened on the database. In WRITER_LOCKED state, all locks
**    required to start a write-transaction are held, but no actual
**    modifications to the cache or database have taken place.
**
**    In rollback mode, a RESERVED or (if the transaction was opened with
**    BEGIN EXCLUSIVE) EXCLUSIVE lock is obtained on the database file when
**    moving to this state, but the journal file is not written to or opened
**    to in this state. If the transaction is committed or rolled back while
**    in WRITER_LOCKED state, all that is required is to unlock the database
**    file.
**
**    IN WAL mode, WalBeginWriteTransaction() is called to lock the log file.
**    If the connection is running with locking_mode=exclusive, an attempt
**    is made to obtain an EXCLUSIVE lock on the database file.
**
**    * A write transaction is active.
**    * If the connection is open in rollback-mode, a RESERVED or greater
**      lock is held on the database file.
**    * If the connection is open in WAL-mode, a WAL write transaction
**      is open (i.e. pPager->pWalMethods->xBeginWriteTransaction() has been successfully
**      called).
**    * The dbSize, dbOrigSize and dbFileSize variables are all valid.
**    * The contents of the pager cache have not been modified.
**    * The journal file may or may not be open.
**    * Nothing (not even the first header) has been written to the journal.
**
**  WRITER_CACHEMOD:
**
**    A pager moves from WRITER_LOCKED state to this state when a page is
**    first modified by the upper layer. In rollback mode the journal file
**    is opened (if it is not already open) and a header written to the
**    start of it. The database file on disk has not been modified.
**
**    * A write transaction is active.
**    * A RESERVED or greater lock is held on the database file.
**    * The journal file is open and the first header has been written
**      to it, but the header has not been synced to disk.
**    * The contents of the page cache have been modified.
**
**  WRITER_DBMOD:
**
**    The pager transitions from WRITER_CACHEMOD into WRITER_DBMOD state
**    when it modifies the contents of the database file. WAL connections
**    never enter this state (since they do not modify the database file,
**    just the log file).
**
**    * A write transaction is active.
**    * An EXCLUSIVE or greater lock is held on the database file.
**    * The journal file is open and the first header has been written
**      and synced to disk.
**    * The contents of the page cache have been modified (and possibly
**      written to disk).
**
**  WRITER_FINISHED:
**
**    It is not possible for a WAL connection to enter this state.
**
**    A rollback-mode pager changes to WRITER_FINISHED state from WRITER_DBMOD
**    state after the entire transaction has been successfully written into the
**    database file. In this state the transaction may be committed simply
**    by finalizing the journal file. Once in WRITER_FINISHED state, it is
**    not possible to modify the database further. At this point, the upper
**    layer must either commit or rollback the transaction.
**
**    * A write transaction is active.
**    * An EXCLUSIVE or greater lock is held on the database file.
**    * All writing and syncing of journal and database data has finished.
**      If no error occurred, all that remains is to finalize the journal to
**      commit the transaction. If an error did occur, the caller will need
**      to rollback the transaction.
**
**  ERROR:
**
**    The ERROR state is entered when an IO or disk-full error (including
**    SQLITE_IOERR_NOMEM) occurs at a point in the code that makes it
**    difficult to be sure that the in-memory pager state (cache contents,
**    db size etc.) are consistent with the contents of the file-system.
**
**    Temporary pager files may enter the ERROR state, but in-memory pagers
**    cannot.
**
**    For example, if an IO error occurs while performing a rollback,
**    the contents of the page-cache may be left in an inconsistent state.
**    At this point it would be dangerous to change back to READER state
**    (as usually happens after a rollback). Any subsequent readers might
**    report database corruption (due to the inconsistent cache), and if
**    they upgrade to writers, they may inadvertently corrupt the database
**    file. To avoid this hazard, the pager switches into the ERROR state
**    instead of READER following such an error.
**
**    Once it has entered the ERROR state, any attempt to use the pager
**    to read or write data returns an error. Eventually, once all
**    outstanding transactions have been abandoned, the pager is able to
**    transition back to OPEN state, discarding the contents of the
**    page-cache and any other in-memory state at the same time. Everything
**    is reloaded from disk (and, if necessary, hot-journal rollback performed)
**    when a read-transaction is next opened on the pager (transitioning
**    the pager into READER state). At that point the system has recovered
**    from the error.
**
**    Specifically, the pager jumps into the ERROR state if:
**
**      1. An error occurs while attempting a rollback. This happens in
**         function sqlite3PagerRollback().
**
**      2. An error occurs while attempting to finalize a journal file
**         following a commit in function sqlite3PagerCommitPhaseTwo().
**
**      3. An error occurs while attempting to write to the journal or
**         database file in function pagerStress() in order to free up
**         memory.
**
**    In other cases, the error is returned to the b-tree layer. The b-tree
**    layer then attempts a rollback operation. If the error condition
**    persists, the pager enters the ERROR state via condition (1) above.
**
**    Condition (3) is necessary because it can be triggered by a read-only
**    statement executed within a transaction. In this case, if the error
**    code were simply returned to the user, the b-tree layer would not
**    automatically attempt a rollback, as it assumes that an error in a
**    read-only statement cannot leave the pager in an internally inconsistent
**    state.
**
**    * The Pager.errCode variable is set to something other than SQLITE_OK.
**    * There are one or more outstanding references to pages (after the
**      last reference is dropped the pager should move back to OPEN state).
**    * The pager is not an in-memory pager.
**   
**
** Notes:
**
**   * A pager is never in WRITER_DBMOD or WRITER_FINISHED state if the
**     connection is open in WAL mode. A WAL connection is always in one
**     of the first four states.
**
**   * Normally, a connection open in exclusive mode is never in PAGER_OPEN
**     state. There are two exceptions: immediately after exclusive-mode has
**     been turned on (and before any read or write transactions are
**     executed), and when the pager is leaving the "error state".
**
**   * See also: assert_pager_state().
*/
#define PAGER_OPEN                  0
#define PAGER_READER                1
#define PAGER_WRITER_LOCKED         2
#define PAGER_WRITER_CACHEMOD       3
#define PAGER_WRITER_DBMOD          4
#define PAGER_WRITER_FINISHED       5
#define PAGER_ERROR                 6

/*
** The Pager.eLock variable is almost always set to one of the
** following locking-states, according to the lock currently held on
** the database file: NO_LOCK, SHARED_LOCK, RESERVED_LOCK or EXCLUSIVE_LOCK.
** This variable is kept up to date as locks are taken and released by
** the pagerLockDb() and pagerUnlockDb() wrappers.
**
** If the VFS xLock() or xUnlock() returns an error other than SQLITE_BUSY
** (i.e. one of the SQLITE_IOERR subtypes), it is not clear whether or not
** the operation was successful. In these circumstances pagerLockDb() and
** pagerUnlockDb() take a conservative approach - eLock is always updated
** when unlocking the file, and only updated when locking the file if the
** VFS call is successful. This way, the Pager.eLock variable may be set
** to a less exclusive (lower) value than the lock that is actually held
** at the system level, but it is never set to a more exclusive value.
**
** This is usually safe. If an xUnlock fails or appears to fail, there may
** be a few redundant xLock() calls or a lock may be held for longer than
** required, but nothing really goes wrong.
**
** The exception is when the database file is unlocked as the pager moves
** from ERROR to OPEN state. At this point there may be a hot-journal file
** in the file-system that needs to be rolled back (as part of an OPEN->SHARED
** transition, by the same pager or any other). If the call to xUnlock()
** fails at this point and the pager is left holding an EXCLUSIVE lock, this
** can confuse the call to xCheckReservedLock() call made later as part
** of hot-journal detection.
**
** xCheckReservedLock() is defined as returning true "if there is a RESERVED
** lock held by this process or any others". So xCheckReservedLock may
** return true because the caller itself is holding an EXCLUSIVE lock (but
** doesn't know it because of a previous error in xUnlock). If this happens
** a hot-journal may be mistaken for a journal being created by an active
** transaction in another process, causing SQLite to read from the database
** without rolling it back.
**
** To work around this, if a call to xUnlock() fails when unlocking the
** database in the ERROR state, Pager.eLock is set to UNKNOWN_LOCK. It
** is only changed back to a real locking state after a successful call
** to xLock(EXCLUSIVE). Also, the code to do the OPEN->SHARED state transition
** omits the check for a hot-journal if Pager.eLock is set to UNKNOWN_LOCK
** lock. Instead, it assumes a hot-journal exists and obtains an EXCLUSIVE
** lock on the database file before attempting to roll it back. See function
** PagerSharedLock() for more detail.
**
** Pager.eLock may only be set to UNKNOWN_LOCK when the pager is in
** PAGER_OPEN state.
*/
#define UNKNOWN_LOCK                (EXCLUSIVE_LOCK+1)

/*
** The maximum allowed sector size. 64KiB. If the xSectorsize() method
** returns a value larger than this, then MAX_SECTOR_SIZE is used instead.
** This could conceivably cause corruption following a power failure on
** such a system. This is currently an undocumented limit.
*/
#define MAX_SECTOR_SIZE 0x10000


/*
** An instance of the following structure is allocated for each active
** savepoint and statement transaction in the system. All such structures
** are stored in the Pager.aSavepoint[] array, which is allocated and
** resized using sqlite3Realloc().
**
** When a savepoint is created, the PagerSavepoint.iHdrOffset field is
** set to 0. If a journal-header is written into the main journal while
** the savepoint is active, then iHdrOffset is set to the byte offset
** immediately following the last journal record written into the main
** journal before the journal-header. This is required during savepoint
** rollback (see pagerPlaybackSavepoint()).
*/
typedef struct PagerSavepoint PagerSavepoint;
struct PagerSavepoint {
  i64 iOffset;                 /* Starting offset in main journal */
  i64 iHdrOffset;              /* See above */
  Bitvec *pInSavepoint;        /* Set of pages in this savepoint */
  Pgno nOrig;                  /* Original number of pages in file */
  Pgno iSubRec;                /* Index of first record in sub-journal */
  int bTruncateOnRelease;      /* If stmt journal may be truncated on RELEASE */
#ifndef SQLITE_OMIT_WAL
  u32 aWalData[WAL_SAVEPOINT_NDATA];        /* WAL savepoint context */
#endif
};

/*
** Bits of the Pager.doNotSpill flag.  See further description below.
*/
#define SPILLFLAG_OFF         0x01 /* Never spill cache.  Set via pragma */
#define SPILLFLAG_ROLLBACK    0x02 /* Current rolling back, so do not spill */
#define SPILLFLAG_NOSYNC      0x04 /* Spill is ok, but do not sync */

/*
** An open page cache is an instance of struct Pager. A description of
** some of the more important member variables follows:
**
** eState
**
**   The current 'state' of the pager object. See the comment and state
**   diagram above for a description of the pager state.
**
** eLock
**
**   For a real on-disk database, the current lock held on the database file -
**   NO_LOCK, SHARED_LOCK, RESERVED_LOCK or EXCLUSIVE_LOCK.
**
**   For a temporary or in-memory database (neither of which require any
**   locks), this variable is always set to EXCLUSIVE_LOCK. Since such
**   databases always have Pager.exclusiveMode==1, this tricks the pager
**   logic into thinking that it already has all the locks it will ever
**   need (and no reason to release them).
**
**   In some (obscure) circumstances, this variable may also be set to
**   UNKNOWN_LOCK. See the comment above the #define of UNKNOWN_LOCK for
**   details.
**
** changeCountDone
**
**   This boolean variable is used to make sure that the change-counter
**   (the 4-byte header field at byte offset 24 of the database file) is
**   not updated more often than necessary.
**
**   It is set to true when the change-counter field is updated, which
**   can only happen if an exclusive lock is held on the database file.
**   It is cleared (set to false) whenever an exclusive lock is
**   relinquished on the database file. Each time a transaction is committed,
**   The changeCountDone flag is inspected. If it is true, the work of
**   updating the change-counter is omitted for the current transaction.
**
**   This mechanism means that when running in exclusive mode, a connection
**   need only update the change-counter once, for the first transaction
**   committed.
**
** setSuper
**
**   When PagerCommitPhaseOne() is called to commit a transaction, it may
**   (or may not) specify a super-journal name to be written into the
**   journal file before it is synced to disk.
**
**   Whether or not a journal file contains a super-journal pointer affects
**   the way in which the journal file is finalized after the transaction is
**   committed or rolled back when running in "journal_mode=PERSIST" mode.
**   If a journal file does not contain a super-journal pointer, it is
**   finalized by overwriting the first journal header with zeroes. If
**   it does contain a super-journal pointer the journal file is finalized
**   by truncating it to zero bytes, just as if the connection were
**   running in "journal_mode=truncate" mode.
**
**   Journal files that contain super-journal pointers cannot be finalized
**   simply by overwriting the first journal-header with zeroes, as the
**   super-journal pointer could interfere with hot-journal rollback of any
**   subsequently interrupted transaction that reuses the journal file.
**
**   The flag is cleared as soon as the journal file is finalized (either
**   by PagerCommitPhaseTwo or PagerRollback). If an IO error prevents the
**   journal file from being successfully finalized, the setSuper flag
**   is cleared anyway (and the pager will move to ERROR state).
**
** doNotSpill
**
**   This variables control the behavior of cache-spills  (calls made by
**   the pcache module to the pagerStress() routine to write cached data
**   to the file-system in order to free up memory).
**
**   When bits SPILLFLAG_OFF or SPILLFLAG_ROLLBACK of doNotSpill are set,
**   writing to the database from pagerStress() is disabled altogether.
**   The SPILLFLAG_ROLLBACK case is done in a very obscure case that
**   comes up during savepoint rollback that requires the pcache module
**   to allocate a new page to prevent the journal file from being written
**   while it is being traversed by code in pager_playback().  The SPILLFLAG_OFF
**   case is a user preference.
**
**   If the SPILLFLAG_NOSYNC bit is set, writing to the database from
**   pagerStress() is permitted, but syncing the journal file is not.
**   This flag is set by sqlite3PagerWrite() when the file-system sector-size
**   is larger than the database page-size in order to prevent a journal sync
**   from happening in between the journalling of two pages on the same sector.
**
** subjInMemory
**
**   This is a boolean variable. If true, then any required sub-journal
**   is opened as an in-memory journal file. If false, then in-memory
**   sub-journals are only used for in-memory pager files.
**
**   This variable is updated by the upper layer each time a new
**   write-transaction is opened.
**
** dbSize, dbOrigSize, dbFileSize
**
**   Variable dbSize is set to the number of pages in the database file.
**   It is valid in PAGER_READER and higher states (all states except for
**   OPEN and ERROR).
**
**   dbSize is set based on the size of the database file, which may be
**   larger than the size of the database (the value stored at offset
**   28 of the database header by the btree). If the size of the file
**   is not an integer multiple of the page-size, the value stored in
**   dbSize is rounded down (i.e. a 5KB file with 2K page-size has dbSize==2).
**   Except, any file that is greater than 0 bytes in size is considered
**   to have at least one page. (i.e. a 1KB file with 2K page-size leads
**   to dbSize==1).
**
**   During a write-transaction, if pages with page-numbers greater than
**   dbSize are modified in the cache, dbSize is updated accordingly.
**   Similarly, if the database is truncated using PagerTruncateImage(),
**   dbSize is updated.
**
**   Variables dbOrigSize and dbFileSize are valid in states
**   PAGER_WRITER_LOCKED and higher. dbOrigSize is a copy of the dbSize
**   variable at the start of the transaction. It is used during rollback,
**   and to determine whether or not pages need to be journalled before
**   being modified.
**
**   Throughout a write-transaction, dbFileSize contains the size of
**   the file on disk in pages. It is set to a copy of dbSize when the
**   write-transaction is first opened, and updated when VFS calls are made
**   to write or truncate the database file on disk.
**
**   The only reason the dbFileSize variable is required is to suppress
**   unnecessary calls to xTruncate() after committing a transaction. If,
**   when a transaction is committed, the dbFileSize variable indicates
**   that the database file is larger than the database image (Pager.dbSize),
**   pager_truncate() is called. The pager_truncate() call uses xFilesize()
**   to measure the database file on disk, and then truncates it if required.
**   dbFileSize is not used when rolling back a transaction. In this case
**   pager_truncate() is called unconditionally (which means there may be
**   a call to xFilesize() that is not strictly required). In either case,
**   pager_truncate() may cause the file to become smaller or larger.
**
** dbHintSize
**
**   The dbHintSize variable is used to limit the number of calls made to
**   the VFS xFileControl(FCNTL_SIZE_HINT) method.
**
**   dbHintSize is set to a copy of the dbSize variable when a
**   write-transaction is opened (at the same time as dbFileSize and
**   dbOrigSize). If the xFileControl(FCNTL_SIZE_HINT) method is called,
**   dbHintSize is increased to the number of pages that correspond to the
**   size-hint passed to the method call. See pager_write_pagelist() for
**   details.
**
** errCode
**
**   The Pager.errCode variable is only ever used in PAGER_ERROR state. It
**   is set to zero in all other states. In PAGER_ERROR state, Pager.errCode
**   is always set to SQLITE_FULL, SQLITE_IOERR or one of the SQLITE_IOERR_XXX
**   sub-codes.
**
** syncFlags, walSyncFlags
**
**   syncFlags is either SQLITE_SYNC_NORMAL (0x02) or SQLITE_SYNC_FULL (0x03).
**   syncFlags is used for rollback mode.  walSyncFlags is used for WAL mode
**   and contains the flags used to sync the checkpoint operations in the
**   lower two bits, and sync flags used for transaction commits in the WAL
**   file in bits 0x04 and 0x08.  In other words, to get the correct sync flags
**   for checkpoint operations, use (walSyncFlags&0x03) and to get the correct
**   sync flags for transaction commit, use ((walSyncFlags>>2)&0x03).  Note
**   that with synchronous=NORMAL in WAL mode, transaction commit is not synced
**   meaning that the 0x04 and 0x08 bits are both zero.
*/
struct Pager {
  sqlite3_vfs *pVfs;          /* OS functions to use for IO */
  u8 exclusiveMode;           /* Boolean. True if locking_mode==EXCLUSIVE */
  u8 journalMode;             /* One of the PAGER_JOURNALMODE_* values */
  u8 useJournal;              /* Use a rollback journal on this file */
  u8 noSync;                  /* Do not sync the journal if true */
  u8 fullSync;                /* Do extra syncs of the journal for robustness */
  u8 extraSync;               /* sync directory after journal delete */
  u8 syncFlags;               /* SYNC_NORMAL or SYNC_FULL otherwise */
  u8 walSyncFlags;            /* See description above */
  u8 tempFile;                /* zFilename is a temporary or immutable file */
  u8 noLock;                  /* Do not lock (except in WAL mode) */
  u8 readOnly;                /* True for a read-only database */
  u8 memDb;                   /* True to inhibit all file I/O */
  u8 memVfs;                  /* VFS-implemented memory database */

  /**************************************************************************
  ** The following block contains those class members that change during
  ** routine operation.  Class members not in this block are either fixed
  ** when the pager is first created or else only change when there is a
  ** significant mode change (such as changing the page_size, locking_mode,
  ** or the journal_mode).  From another view, these class members describe
  ** the "state" of the pager, while other class members describe the
  ** "configuration" of the pager.
  */
  u8 eState;                  /* Pager state (OPEN, READER, WRITER_LOCKED..) */
  u8 eLock;                   /* Current lock held on database file */
  u8 changeCountDone;         /* Set after incrementing the change-counter */
  u8 setSuper;                /* Super-jrnl name is written into jrnl */
  u8 doNotSpill;              /* Do not spill the cache when non-zero */
  u8 subjInMemory;            /* True to use in-memory sub-journals */
  u8 bUseFetch;               /* True to use xFetch() */
  u8 hasHeldSharedLock;       /* True if a shared lock has ever been held */
  Pgno dbSize;                /* Number of pages in the database */
  Pgno dbOrigSize;            /* dbSize before the current transaction */
  Pgno dbFileSize;            /* Number of pages in the database file */
  Pgno dbHintSize;            /* Value passed to FCNTL_SIZE_HINT call */
  int errCode;                /* One of several kinds of errors */
  int nRec;                   /* Pages journalled since last j-header written */
  u32 cksumInit;              /* Quasi-random value added to every checksum */
  u32 nSubRec;                /* Number of records written to sub-journal */
  Bitvec *pInJournal;         /* One bit for each page in the database file */
  sqlite3_file *fd;           /* File descriptor for database */
  sqlite3_file *jfd;          /* File descriptor for main journal */
  sqlite3_file *sjfd;         /* File descriptor for sub-journal */
  i64 journalOff;             /* Current write offset in the journal file */
  i64 journalHdr;             /* Byte offset to previous journal header */
  sqlite3_backup *pBackup;    /* Pointer to list of ongoing backup processes */
  PagerSavepoint *aSavepoint; /* Array of active savepoints */
  int nSavepoint;             /* Number of elements in aSavepoint[] */
  u32 iDataVersion;           /* Changes whenever database content changes */
  char dbFileVers[16];        /* Changes whenever database file changes */

  int nMmapOut;               /* Number of mmap pages currently outstanding */
  sqlite3_int64 szMmap;       /* Desired maximum mmap size */
  PgHdr *pMmapFreelist;       /* List of free mmap page headers (pDirty) */
  /*
  ** End of the routinely-changing class members
  ***************************************************************************/

  u16 nExtra;                 /* Add this many bytes to each in-memory page */
  i16 nReserve;               /* Number of unused bytes at end of each page */
  u32 vfsFlags;               /* Flags for sqlite3_vfs.xOpen() */
  u32 sectorSize;             /* Assumed sector size during rollback */
  Pgno mxPgno;                /* Maximum allowed size of the database */
  Pgno lckPgno;               /* Page number for the locking page */
  i64 pageSize;               /* Number of bytes in a page */
  i64 journalSizeLimit;       /* Size limit for persistent journal files */
  char *zFilename;            /* Name of the database file */
  char *zJournal;             /* Name of the journal file */
  int (*xBusyHandler)(void*); /* Function to call when busy */
  void *pBusyHandlerArg;      /* Context argument for xBusyHandler */
  int aStat[4];               /* Total cache hits, misses, writes, spills */
#ifdef SQLITE_TEST
  int nRead;                  /* Database pages read */
#endif
  void (*xReiniter)(DbPage*); /* Call this routine when reloading pages */
  int (*xGet)(Pager*,Pgno,DbPage**,int); /* Routine to fetch a patch */
  char *pTmpSpace;            /* Pager.pageSize bytes of space for tmp use */
  PCache *pPCache;            /* Pointer to page cache object */
#ifndef SQLITE_OMIT_WAL
  libsql_wal *pWal;                       /* Write-ahead log used by "journal_mode=wal" */
  libsql_wal_methods *pWalMethods; /* Virtual methods for interacting with WAL */
  char *zWal;                      /* File name for write-ahead log */
  void *pWalMethodsData;           /* WA: methods context data */
#endif
};

/*
** Indexes for use with Pager.aStat[]. The Pager.aStat[] array contains
** the values accessed by passing SQLITE_DBSTATUS_CACHE_HIT, CACHE_MISS
** or CACHE_WRITE to sqlite3_db_status().
*/
#define PAGER_STAT_HIT   0
#define PAGER_STAT_MISS  1
#define PAGER_STAT_WRITE 2
#define PAGER_STAT_SPILL 3

/*
** The following global variables hold counters used for
** testing purposes only.  These variables do not exist in
** a non-testing build.  These variables are not thread-safe.
*/
#ifdef SQLITE_TEST
int sqlite3_pager_readdb_count = 0;    /* Number of full pages read from DB */
int sqlite3_pager_writedb_count = 0;   /* Number of full pages written to DB */
int sqlite3_pager_writej_count = 0;    /* Number of pages written to journal */
# define PAGER_INCR(v)  v++
#else
# define PAGER_INCR(v)
#endif



/*
** Journal files begin with the following magic string.  The data
** was obtained from /dev/random.  It is used only as a sanity check.
**
** Since version 2.8.0, the journal format contains additional sanity
** checking information.  If the power fails while the journal is being
** written, semi-random garbage data might appear in the journal
** file after power is restored.  If an attempt is then made
** to roll the journal back, the database could be corrupted.  The additional
** sanity checking data is an attempt to discover the garbage in the
** journal and ignore it.
**
** The sanity checking information for the new journal format consists
** of a 32-bit checksum on each page of data.  The checksum covers both
** the page number and the pPager->pageSize bytes of data for the page.
** This cksum is initialized to a 32-bit random value that appears in the
** journal file right after the header.  The random initializer is important,
** because garbage data that appears at the end of a journal is likely
** data that was once in other files that have now been deleted.  If the
** garbage data came from an obsolete journal file, the checksums might
** be correct.  But by initializing the checksum to random value which
** is different for every journal, we minimize that risk.
*/
static const unsigned char aJournalMagic[] = {
  0xd9, 0xd5, 0x05, 0xf9, 0x20, 0xa1, 0x63, 0xd7,
};

/*
** The size of the of each page record in the journal is given by
** the following macro.
*/
#define JOURNAL_PG_SZ(pPager)  ((pPager->pageSize) + 8)

/*
** The journal header size for this pager. This is usually the same
** size as a single disk sector. See also setSectorSize().
*/
#define JOURNAL_HDR_SZ(pPager) (pPager->sectorSize)

/*
** The macro MEMDB is true if we are dealing with an in-memory database.
** We do this as a macro so that if the SQLITE_OMIT_MEMORYDB macro is set,
** the value of MEMDB will be a constant and the compiler will optimize
** out code that would never execute.
*/
#ifdef SQLITE_OMIT_MEMORYDB
# define MEMDB 0
#else
# define MEMDB pPager->memDb
#endif

/*
** The macro USEFETCH is true if we are allowed to use the xFetch and xUnfetch
** interfaces to access the database using memory-mapped I/O.
*/
#if SQLITE_MAX_MMAP_SIZE>0
# define USEFETCH(x) ((x)->bUseFetch)
#else
# define USEFETCH(x) 0
#endif

/*
** The argument to this macro is a file descriptor (type sqlite3_file*).
** Return 0 if it is not open, or non-zero (but not 1) if it is.
**
** This is so that expressions can be written as:
**
**   if( isOpen(pPager->jfd) ){ ...
**
** instead of
**
**   if( pPager->jfd->pMethods ){ ...
*/
#define isOpen(pFd) ((pFd)->pMethods!=0)

#ifdef SQLITE_DIRECT_OVERFLOW_READ
/*
** Return true if page pgno can be read directly from the database file
** by the b-tree layer. This is the case if:
**
**   * the database file is open,
**   * there are no dirty pages in the cache, and
**   * the desired page is not currently in the wal file.
*/
int sqlite3PagerDirectReadOk(Pager *pPager, Pgno pgno){
  if( pPager->fd->pMethods==0 ) return 0;
  if( sqlite3PCacheIsDirty(pPager->pPCache) ) return 0;
#ifndef SQLITE_OMIT_WAL
  if( pPager->pWal ){
    u32 iRead = 0;
    int rc;
    rc = pPager->pWalMethods->xFindFrame(pPager->pWal, pgno, &iRead);
    return (rc==SQLITE_OK && iRead==0);
  }
#endif
  return 1;
}
#endif

#ifndef SQLITE_OMIT_WAL
# define pagerUseWal(x) ((x)->pWal!=0)
#else
# define pagerUseWal(x) 0
# define pagerRollbackWal(x) 0
# define pagerWalFrames(v,w,x,y) 0
# define pagerOpenWalIfPresent(z) SQLITE_OK
# define pagerBeginReadTransaction(z) SQLITE_OK
#endif

#ifndef NDEBUG
/*
** Usage:
**
**   assert( assert_pager_state(pPager) );
**
** This function runs many asserts to try to find inconsistencies in
** the internal state of the Pager object.
*/
static int assert_pager_state(Pager *p){
  Pager *pPager = p;

  /* State must be valid. */
  assert( p->eState==PAGER_OPEN
       || p->eState==PAGER_READER
       || p->eState==PAGER_WRITER_LOCKED
       || p->eState==PAGER_WRITER_CACHEMOD
       || p->eState==PAGER_WRITER_DBMOD
       || p->eState==PAGER_WRITER_FINISHED
       || p->eState==PAGER_ERROR
  );

  /* Regardless of the current state, a temp-file connection always behaves
  ** as if it has an exclusive lock on the database file. It never updates
  ** the change-counter field, so the changeCountDone flag is always set.
  */
  assert( p->tempFile==0 || p->eLock==EXCLUSIVE_LOCK );
  assert( p->tempFile==0 || pPager->changeCountDone );

  /* If the useJournal flag is clear, the journal-mode must be "OFF".
  ** And if the journal-mode is "OFF", the journal file must not be open.
  */
  assert( p->journalMode==PAGER_JOURNALMODE_OFF || p->useJournal );
  assert( p->journalMode!=PAGER_JOURNALMODE_OFF || !isOpen(p->jfd) );

  /* Check that MEMDB implies noSync. And an in-memory journal. Since
  ** this means an in-memory pager performs no IO at all, it cannot encounter
  ** either SQLITE_IOERR or SQLITE_FULL during rollback or while finalizing
  ** a journal file. (although the in-memory journal implementation may
  ** return SQLITE_IOERR_NOMEM while the journal file is being written). It
  ** is therefore not possible for an in-memory pager to enter the ERROR
  ** state.
  */
  if( MEMDB ){
    assert( !isOpen(p->fd) );
    assert( p->noSync );
    assert( p->journalMode==PAGER_JOURNALMODE_OFF
         || p->journalMode==PAGER_JOURNALMODE_MEMORY
    );
    assert( p->eState!=PAGER_ERROR && p->eState!=PAGER_OPEN );
    assert( pagerUseWal(p)==0 );
  }

  /* If changeCountDone is set, a RESERVED lock or greater must be held
  ** on the file.
  */
  assert( pPager->changeCountDone==0 || pPager->eLock>=RESERVED_LOCK );
  assert( p->eLock!=PENDING_LOCK );

  switch( p->eState ){
    case PAGER_OPEN:
      assert( !MEMDB );
      assert( pPager->errCode==SQLITE_OK );
      assert( sqlite3PcacheRefCount(pPager->pPCache)==0 || pPager->tempFile );
      break;

    case PAGER_READER:
      assert( pPager->errCode==SQLITE_OK );
      assert( p->eLock!=UNKNOWN_LOCK );
      assert( p->eLock>=SHARED_LOCK );
      break;

    case PAGER_WRITER_LOCKED:
      assert( p->eLock!=UNKNOWN_LOCK );
      assert( pPager->errCode==SQLITE_OK );
      if( !pagerUseWal(pPager) ){
        assert( p->eLock>=RESERVED_LOCK );
      }
      assert( pPager->dbSize==pPager->dbOrigSize );
      assert( pPager->dbOrigSize==pPager->dbFileSize );
      assert( pPager->dbOrigSize==pPager->dbHintSize );
      assert( pPager->setSuper==0 );
      break;

    case PAGER_WRITER_CACHEMOD:
      assert( p->eLock!=UNKNOWN_LOCK );
      assert( pPager->errCode==SQLITE_OK );
      if( !pagerUseWal(pPager) ){
        /* It is possible that if journal_mode=wal here that neither the
        ** journal file nor the WAL file are open. This happens during
        ** a rollback transaction that switches from journal_mode=off
        ** to journal_mode=wal.
        */
        assert( p->eLock>=RESERVED_LOCK );
        assert( isOpen(p->jfd)
             || p->journalMode==PAGER_JOURNALMODE_OFF
             || p->journalMode==PAGER_JOURNALMODE_WAL
        );
      }
      assert( pPager->dbOrigSize==pPager->dbFileSize );
      assert( pPager->dbOrigSize==pPager->dbHintSize );
      break;

    case PAGER_WRITER_DBMOD:
      assert( p->eLock==EXCLUSIVE_LOCK );
      assert( pPager->errCode==SQLITE_OK );
      assert( !pagerUseWal(pPager) );
      assert( p->eLock>=EXCLUSIVE_LOCK );
      assert( isOpen(p->jfd)
           || p->journalMode==PAGER_JOURNALMODE_OFF
           || p->journalMode==PAGER_JOURNALMODE_WAL
           || (sqlite3OsDeviceCharacteristics(p->fd)&SQLITE_IOCAP_BATCH_ATOMIC)
      );
      assert( pPager->dbOrigSize<=pPager->dbHintSize );
      break;

    case PAGER_WRITER_FINISHED:
      assert( p->eLock==EXCLUSIVE_LOCK );
      assert( pPager->errCode==SQLITE_OK );
      assert( !pagerUseWal(pPager) );
      assert( isOpen(p->jfd)
           || p->journalMode==PAGER_JOURNALMODE_OFF
           || p->journalMode==PAGER_JOURNALMODE_WAL
           || (sqlite3OsDeviceCharacteristics(p->fd)&SQLITE_IOCAP_BATCH_ATOMIC)
      );
      break;

    case PAGER_ERROR:
      /* There must be at least one outstanding reference to the pager if
      ** in ERROR state. Otherwise the pager should have already dropped
      ** back to OPEN state.
      */
      assert( pPager->errCode!=SQLITE_OK );
      assert( sqlite3PcacheRefCount(pPager->pPCache)>0 || pPager->tempFile );
      break;
  }

  return 1;
}
#endif /* ifndef NDEBUG */

#ifdef SQLITE_DEBUG
/*
** Return a pointer to a human readable string in a static buffer
** containing the state of the Pager object passed as an argument. This
** is intended to be used within debuggers. For example, as an alternative
** to "print *pPager" in gdb:
**
** (gdb) printf "%s", print_pager_state(pPager)
**
** This routine has external linkage in order to suppress compiler warnings
** about an unused function.  It is enclosed within SQLITE_DEBUG and so does
** not appear in normal builds.
*/
char *print_pager_state(Pager *p){
  static char zRet[1024];

  sqlite3_snprintf(1024, zRet,
      "Filename:      %s\n"
      "State:         %s errCode=%d\n"
      "Lock:          %s\n"
      "Locking mode:  locking_mode=%s\n"
      "Journal mode:  journal_mode=%s\n"
      "Backing store: tempFile=%d memDb=%d useJournal=%d\n"
      "Journal:       journalOff=%lld journalHdr=%lld\n"
      "Size:          dbsize=%d dbOrigSize=%d dbFileSize=%d\n"
      , p->zFilename
      , p->eState==PAGER_OPEN            ? "OPEN" :
        p->eState==PAGER_READER          ? "READER" :
        p->eState==PAGER_WRITER_LOCKED   ? "WRITER_LOCKED" :
        p->eState==PAGER_WRITER_CACHEMOD ? "WRITER_CACHEMOD" :
        p->eState==PAGER_WRITER_DBMOD    ? "WRITER_DBMOD" :
        p->eState==PAGER_WRITER_FINISHED ? "WRITER_FINISHED" :
        p->eState==PAGER_ERROR           ? "ERROR" : "?error?"
      , (int)p->errCode
      , p->eLock==NO_LOCK         ? "NO_LOCK" :
        p->eLock==RESERVED_LOCK   ? "RESERVED" :
        p->eLock==EXCLUSIVE_LOCK  ? "EXCLUSIVE" :
        p->eLock==SHARED_LOCK     ? "SHARED" :
        p->eLock==UNKNOWN_LOCK    ? "UNKNOWN" : "?error?"
      , p->exclusiveMode ? "exclusive" : "normal"
      , p->journalMode==PAGER_JOURNALMODE_MEMORY   ? "memory" :
        p->journalMode==PAGER_JOURNALMODE_OFF      ? "off" :
        p->journalMode==PAGER_JOURNALMODE_DELETE   ? "delete" :
        p->journalMode==PAGER_JOURNALMODE_PERSIST  ? "persist" :
        p->journalMode==PAGER_JOURNALMODE_TRUNCATE ? "truncate" :
        p->journalMode==PAGER_JOURNALMODE_WAL      ? "wal" : "?error?"
      , (int)p->tempFile, (int)p->memDb, (int)p->useJournal
      , p->journalOff, p->journalHdr
      , (int)p->dbSize, (int)p->dbOrigSize, (int)p->dbFileSize
  );

  return zRet;
}
#endif

/* Forward references to the various page getters */
static int getPageNormal(Pager*,Pgno,DbPage**,int);
static int getPageError(Pager*,Pgno,DbPage**,int);
#if SQLITE_MAX_MMAP_SIZE>0
static int getPageMMap(Pager*,Pgno,DbPage**,int);
#endif

/*
** Set the Pager.xGet method for the appropriate routine used to fetch
** content from the pager.
*/
static void setGetterMethod(Pager *pPager){
  if( pPager->errCode ){
    pPager->xGet = getPageError;
#if SQLITE_MAX_MMAP_SIZE>0
  }else if( USEFETCH(pPager) ){
    pPager->xGet = getPageMMap;
#endif /* SQLITE_MAX_MMAP_SIZE>0 */
  }else{
    pPager->xGet = getPageNormal;
  }
}

/*
** Return true if it is necessary to write page *pPg into the sub-journal.
** A page needs to be written into the sub-journal if there exists one
** or more open savepoints for which:
**
**   * The page-number is less than or equal to PagerSavepoint.nOrig, and
**   * The bit corresponding to the page-number is not set in
**     PagerSavepoint.pInSavepoint.
*/
static int subjRequiresPage(PgHdr *pPg){
  Pager *pPager = pPg->pPager;
  PagerSavepoint *p;
  Pgno pgno = pPg->pgno;
  int i;
  for(i=0; i<pPager->nSavepoint; i++){
    p = &pPager->aSavepoint[i];
    if( p->nOrig>=pgno && 0==sqlite3BitvecTestNotNull(p->pInSavepoint, pgno) ){
      for(i=i+1; i<pPager->nSavepoint; i++){
        pPager->aSavepoint[i].bTruncateOnRelease = 0;
      }
      return 1;
    }
  }
  return 0;
}

#ifdef SQLITE_DEBUG
/*
** Return true if the page is already in the journal file.
*/
static int pageInJournal(Pager *pPager, PgHdr *pPg){
  return sqlite3BitvecTest(pPager->pInJournal, pPg->pgno);
}
#endif

/*
** Read a 32-bit integer from the given file descriptor.  Store the integer
** that is read in *pRes.  Return SQLITE_OK if everything worked, or an
** error code is something goes wrong.
**
** All values are stored on disk as big-endian.
*/
static int read32bits(sqlite3_file *fd, i64 offset, u32 *pRes){
  unsigned char ac[4];
  int rc = sqlite3OsRead(fd, ac, sizeof(ac), offset);
  if( rc==SQLITE_OK ){
    *pRes = sqlite3Get4byte(ac);
  }
  return rc;
}

/*
** Write a 32-bit integer into a string buffer in big-endian byte order.
*/
#define put32bits(A,B)  sqlite3Put4byte((u8*)A,B)


/*
** Write a 32-bit integer into the given file descriptor.  Return SQLITE_OK
** on success or an error code is something goes wrong.
*/
static int write32bits(sqlite3_file *fd, i64 offset, u32 val){
  char ac[4];
  put32bits(ac, val);
  return sqlite3OsWrite(fd, ac, 4, offset);
}

/*
** Unlock the database file to level eLock, which must be either NO_LOCK
** or SHARED_LOCK. Regardless of whether or not the call to xUnlock()
** succeeds, set the Pager.eLock variable to match the (attempted) new lock.
**
** Except, if Pager.eLock is set to UNKNOWN_LOCK when this function is
** called, do not modify it. See the comment above the #define of
** UNKNOWN_LOCK for an explanation of this.
*/
static int pagerUnlockDb(Pager *pPager, int eLock){
  int rc = SQLITE_OK;

  assert( !pPager->exclusiveMode || pPager->eLock==eLock );
  assert( eLock==NO_LOCK || eLock==SHARED_LOCK );
  assert( eLock!=NO_LOCK || pagerUseWal(pPager)==0 );
  if( isOpen(pPager->fd) ){
    assert( pPager->eLock>=eLock );
    rc = pPager->noLock ? SQLITE_OK : sqlite3OsUnlock(pPager->fd, eLock);
    if( pPager->eLock!=UNKNOWN_LOCK ){
      pPager->eLock = (u8)eLock;
    }
    IOTRACE(("UNLOCK %p %d\n", pPager, eLock))
  }
  pPager->changeCountDone = pPager->tempFile; /* ticket fb3b3024ea238d5c */
  return rc;
}

/*
** Lock the database file to level eLock, which must be either SHARED_LOCK,
** RESERVED_LOCK or EXCLUSIVE_LOCK. If the caller is successful, set the
** Pager.eLock variable to the new locking state.
**
** Except, if Pager.eLock is set to UNKNOWN_LOCK when this function is
** called, do not modify it unless the new locking state is EXCLUSIVE_LOCK.
** See the comment above the #define of UNKNOWN_LOCK for an explanation
** of this.
*/
static int pagerLockDb(Pager *pPager, int eLock){
  int rc = SQLITE_OK;

  assert( eLock==SHARED_LOCK || eLock==RESERVED_LOCK || eLock==EXCLUSIVE_LOCK );
  if( pPager->eLock<eLock || pPager->eLock==UNKNOWN_LOCK ){
    rc = pPager->noLock ? SQLITE_OK : sqlite3OsLock(pPager->fd, eLock);
    if( rc==SQLITE_OK && (pPager->eLock!=UNKNOWN_LOCK||eLock==EXCLUSIVE_LOCK) ){
      pPager->eLock = (u8)eLock;
      IOTRACE(("LOCK %p %d\n", pPager, eLock))
    }
  }
  return rc;
}

/*
** This function determines whether or not the atomic-write or
** atomic-batch-write optimizations can be used with this pager. The
** atomic-write optimization can be used if:
**
**  (a) the value returned by OsDeviceCharacteristics() indicates that
**      a database page may be written atomically, and
**  (b) the value returned by OsSectorSize() is less than or equal
**      to the page size.
**
** If it can be used, then the value returned is the size of the journal
** file when it contains rollback data for exactly one page.
**
** The atomic-batch-write optimization can be used if OsDeviceCharacteristics()
** returns a value with the SQLITE_IOCAP_BATCH_ATOMIC bit set. -1 is
** returned in this case.
**
** If neither optimization can be used, 0 is returned.
*/
static int jrnlBufferSize(Pager *pPager){
  assert( !MEMDB );

#if defined(SQLITE_ENABLE_ATOMIC_WRITE) \
 || defined(SQLITE_ENABLE_BATCH_ATOMIC_WRITE)
  int dc;                           /* Device characteristics */

  assert( isOpen(pPager->fd) );
  dc = sqlite3OsDeviceCharacteristics(pPager->fd);
#else
  UNUSED_PARAMETER(pPager);
#endif

#ifdef SQLITE_ENABLE_BATCH_ATOMIC_WRITE
  if( pPager->dbSize>0 && (dc&SQLITE_IOCAP_BATCH_ATOMIC) ){
    return -1;
  }
#endif

#ifdef SQLITE_ENABLE_ATOMIC_WRITE
  {
    int nSector = pPager->sectorSize;
    int szPage = pPager->pageSize;

    assert(SQLITE_IOCAP_ATOMIC512==(512>>8));
    assert(SQLITE_IOCAP_ATOMIC64K==(65536>>8));
    if( 0==(dc&(SQLITE_IOCAP_ATOMIC|(szPage>>8)) || nSector>szPage) ){
      return 0;
    }
  }

  return JOURNAL_HDR_SZ(pPager) + JOURNAL_PG_SZ(pPager);
#endif

  return 0;
}

/*
** If SQLITE_CHECK_PAGES is defined then we do some sanity checking
** on the cache using a hash function.  This is used for testing
** and debugging only.
*/
#ifdef SQLITE_CHECK_PAGES
/*
** Return a 32-bit hash of the page data for pPage.
*/
static u32 pager_datahash(int nByte, unsigned char *pData){
  u32 hash = 0;
  int i;
  for(i=0; i<nByte; i++){
    hash = (hash*1039) + pData[i];
  }
  return hash;
}
static u32 pager_pagehash(PgHdr *pPage){
  return pager_datahash(pPage->pPager->pageSize, (unsigned char *)pPage->pData);
}
static void pager_set_pagehash(PgHdr *pPage){
  pPage->pageHash = pager_pagehash(pPage);
}

/*
** The CHECK_PAGE macro takes a PgHdr* as an argument. If SQLITE_CHECK_PAGES
** is defined, and NDEBUG is not defined, an assert() statement checks
** that the page is either dirty or still matches the calculated page-hash.
*/
#define CHECK_PAGE(x) checkPage(x)
static void checkPage(PgHdr *pPg){
  Pager *pPager = pPg->pPager;
  assert( pPager->eState!=PAGER_ERROR );
  assert( (pPg->flags&PGHDR_DIRTY) || pPg->pageHash==pager_pagehash(pPg) );
}

#else
#define pager_datahash(X,Y)  0
#define pager_pagehash(X)  0
#define pager_set_pagehash(X)
#define CHECK_PAGE(x)
#endif  /* SQLITE_CHECK_PAGES */

/*
** When this is called the journal file for pager pPager must be open.
** This function attempts to read a super-journal file name from the
** end of the file and, if successful, copies it into memory supplied
** by the caller. See comments above writeSuperJournal() for the format
** used to store a super-journal file name at the end of a journal file.
**
** zSuper must point to a buffer of at least nSuper bytes allocated by
** the caller. This should be sqlite3_vfs.mxPathname+1 (to ensure there is
** enough space to write the super-journal name). If the super-journal
** name in the journal is longer than nSuper bytes (including a
** nul-terminator), then this is handled as if no super-journal name
** were present in the journal.
**
** If a super-journal file name is present at the end of the journal
** file, then it is copied into the buffer pointed to by zSuper. A
** nul-terminator byte is appended to the buffer following the
** super-journal file name.
**
** If it is determined that no super-journal file name is present
** zSuper[0] is set to 0 and SQLITE_OK returned.
**
** If an error occurs while reading from the journal file, an SQLite
** error code is returned.
*/
static int readSuperJournal(sqlite3_file *pJrnl, char *zSuper, u32 nSuper){
  int rc;                    /* Return code */
  u32 len;                   /* Length in bytes of super-journal name */
  i64 szJ;                   /* Total size in bytes of journal file pJrnl */
  u32 cksum;                 /* MJ checksum value read from journal */
  u32 u;                     /* Unsigned loop counter */
  unsigned char aMagic[8];   /* A buffer to hold the magic header */
  zSuper[0] = '\0';

  if( SQLITE_OK!=(rc = sqlite3OsFileSize(pJrnl, &szJ))
   || szJ<16
   || SQLITE_OK!=(rc = read32bits(pJrnl, szJ-16, &len))
   || len>=nSuper
   || len>szJ-16
   || len==0
   || SQLITE_OK!=(rc = read32bits(pJrnl, szJ-12, &cksum))
   || SQLITE_OK!=(rc = sqlite3OsRead(pJrnl, aMagic, 8, szJ-8))
   || memcmp(aMagic, aJournalMagic, 8)
   || SQLITE_OK!=(rc = sqlite3OsRead(pJrnl, zSuper, len, szJ-16-len))
  ){
    return rc;
  }

  /* See if the checksum matches the super-journal name */
  for(u=0; u<len; u++){
    cksum -= zSuper[u];
  }
  if( cksum ){
    /* If the checksum doesn't add up, then one or more of the disk sectors
    ** containing the super-journal filename is corrupted. This means
    ** definitely roll back, so just return SQLITE_OK and report a (nul)
    ** super-journal filename.
    */
    len = 0;
  }
  zSuper[len] = '\0';
  zSuper[len+1] = '\0';
  
  return SQLITE_OK;
}

/*
** Return the offset of the sector boundary at or immediately
** following the value in pPager->journalOff, assuming a sector
** size of pPager->sectorSize bytes.
**
** i.e for a sector size of 512:
**
**   Pager.journalOff          Return value
**   ---------------------------------------
**   0                         0
**   512                       512
**   100                       512
**   2000                      2048
**
*/
static i64 journalHdrOffset(Pager *pPager){
  i64 offset = 0;
  i64 c = pPager->journalOff;
  if( c ){
    offset = ((c-1)/JOURNAL_HDR_SZ(pPager) + 1) * JOURNAL_HDR_SZ(pPager);
  }
  assert( offset%JOURNAL_HDR_SZ(pPager)==0 );
  assert( offset>=c );
  assert( (offset-c)<JOURNAL_HDR_SZ(pPager) );
  return offset;
}

/*
** The journal file must be open when this function is called.
**
** This function is a no-op if the journal file has not been written to
** within the current transaction (i.e. if Pager.journalOff==0).
**
** If doTruncate is non-zero or the Pager.journalSizeLimit variable is
** set to 0, then truncate the journal file to zero bytes in size. Otherwise,
** zero the 28-byte header at the start of the journal file. In either case,
** if the pager is not in no-sync mode, sync the journal file immediately
** after writing or truncating it.
**
** If Pager.journalSizeLimit is set to a positive, non-zero value, and
** following the truncation or zeroing described above the size of the
** journal file in bytes is larger than this value, then truncate the
** journal file to Pager.journalSizeLimit bytes. The journal file does
** not need to be synced following this operation.
**
** If an IO error occurs, abandon processing and return the IO error code.
** Otherwise, return SQLITE_OK.
*/
static int zeroJournalHdr(Pager *pPager, int doTruncate){
  int rc = SQLITE_OK;                               /* Return code */
  assert( isOpen(pPager->jfd) );
  assert( !sqlite3JournalIsInMemory(pPager->jfd) );
  if( pPager->journalOff ){
    const i64 iLimit = pPager->journalSizeLimit;    /* Local cache of jsl */

    IOTRACE(("JZEROHDR %p\n", pPager))
    if( doTruncate || iLimit==0 ){
      rc = sqlite3OsTruncate(pPager->jfd, 0);
    }else{
      static const char zeroHdr[28] = {0};
      rc = sqlite3OsWrite(pPager->jfd, zeroHdr, sizeof(zeroHdr), 0);
    }
    if( rc==SQLITE_OK && !pPager->noSync ){
      rc = sqlite3OsSync(pPager->jfd, SQLITE_SYNC_DATAONLY|pPager->syncFlags);
    }

    /* At this point the transaction is committed but the write lock
    ** is still held on the file. If there is a size limit configured for
    ** the persistent journal and the journal file currently consumes more
    ** space than that limit allows for, truncate it now. There is no need
    ** to sync the file following this operation.
    */
    if( rc==SQLITE_OK && iLimit>0 ){
      i64 sz;
      rc = sqlite3OsFileSize(pPager->jfd, &sz);
      if( rc==SQLITE_OK && sz>iLimit ){
        rc = sqlite3OsTruncate(pPager->jfd, iLimit);
      }
    }
  }
  return rc;
}

/*
** The journal file must be open when this routine is called. A journal
** header (JOURNAL_HDR_SZ bytes) is written into the journal file at the
** current location.
**
** The format for the journal header is as follows:
** - 8 bytes: Magic identifying journal format.
** - 4 bytes: Number of records in journal, or -1 no-sync mode is on.
** - 4 bytes: Random number used for page hash.
** - 4 bytes: Initial database page count.
** - 4 bytes: Sector size used by the process that wrote this journal.
** - 4 bytes: Database page size.
**
** Followed by (JOURNAL_HDR_SZ - 28) bytes of unused space.
*/
static int writeJournalHdr(Pager *pPager){
  int rc = SQLITE_OK;                 /* Return code */
  char *zHeader = pPager->pTmpSpace;  /* Temporary space used to build header */
  u32 nHeader = (u32)pPager->pageSize;/* Size of buffer pointed to by zHeader */
  u32 nWrite;                         /* Bytes of header sector written */
  int ii;                             /* Loop counter */

  assert( isOpen(pPager->jfd) );      /* Journal file must be open. */

  if( nHeader>JOURNAL_HDR_SZ(pPager) ){
    nHeader = JOURNAL_HDR_SZ(pPager);
  }

  /* If there are active savepoints and any of them were created
  ** since the most recent journal header was written, update the
  ** PagerSavepoint.iHdrOffset fields now.
  */
  for(ii=0; ii<pPager->nSavepoint; ii++){
    if( pPager->aSavepoint[ii].iHdrOffset==0 ){
      pPager->aSavepoint[ii].iHdrOffset = pPager->journalOff;
    }
  }

  pPager->journalHdr = pPager->journalOff = journalHdrOffset(pPager);

  /*
  ** Write the nRec Field - the number of page records that follow this
  ** journal header. Normally, zero is written to this value at this time.
  ** After the records are added to the journal (and the journal synced,
  ** if in full-sync mode), the zero is overwritten with the true number
  ** of records (see syncJournal()).
  **
  ** A faster alternative is to write 0xFFFFFFFF to the nRec field. When
  ** reading the journal this value tells SQLite to assume that the
  ** rest of the journal file contains valid page records. This assumption
  ** is dangerous, as if a failure occurred whilst writing to the journal
  ** file it may contain some garbage data. There are two scenarios
  ** where this risk can be ignored:
  **
  **   * When the pager is in no-sync mode. Corruption can follow a
  **     power failure in this case anyway.
  **
  **   * When the SQLITE_IOCAP_SAFE_APPEND flag is set. This guarantees
  **     that garbage data is never appended to the journal file.
  */
  assert( isOpen(pPager->fd) || pPager->noSync );
  if( pPager->noSync || (pPager->journalMode==PAGER_JOURNALMODE_MEMORY)
   || (sqlite3OsDeviceCharacteristics(pPager->fd)&SQLITE_IOCAP_SAFE_APPEND)
  ){
    memcpy(zHeader, aJournalMagic, sizeof(aJournalMagic));
    put32bits(&zHeader[sizeof(aJournalMagic)], 0xffffffff);
  }else{
    memset(zHeader, 0, sizeof(aJournalMagic)+4);
  }

  /* The random check-hash initializer */
  sqlite3_randomness(sizeof(pPager->cksumInit), &pPager->cksumInit);
  put32bits(&zHeader[sizeof(aJournalMagic)+4], pPager->cksumInit);
  /* The initial database size */
  put32bits(&zHeader[sizeof(aJournalMagic)+8], pPager->dbOrigSize);
  /* The assumed sector size for this process */
  put32bits(&zHeader[sizeof(aJournalMagic)+12], pPager->sectorSize);

  /* The page size */
  put32bits(&zHeader[sizeof(aJournalMagic)+16], pPager->pageSize);

  /* Initializing the tail of the buffer is not necessary.  Everything
  ** works find if the following memset() is omitted.  But initializing
  ** the memory prevents valgrind from complaining, so we are willing to
  ** take the performance hit.
  */
  memset(&zHeader[sizeof(aJournalMagic)+20], 0,
         nHeader-(sizeof(aJournalMagic)+20));

  /* In theory, it is only necessary to write the 28 bytes that the
  ** journal header consumes to the journal file here. Then increment the
  ** Pager.journalOff variable by JOURNAL_HDR_SZ so that the next
  ** record is written to the following sector (leaving a gap in the file
  ** that will be implicitly filled in by the OS).
  **
  ** However it has been discovered that on some systems this pattern can
  ** be significantly slower than contiguously writing data to the file,
  ** even if that means explicitly writing data to the block of
  ** (JOURNAL_HDR_SZ - 28) bytes that will not be used. So that is what
  ** is done.
  **
  ** The loop is required here in case the sector-size is larger than the
  ** database page size. Since the zHeader buffer is only Pager.pageSize
  ** bytes in size, more than one call to sqlite3OsWrite() may be required
  ** to populate the entire journal header sector.
  */
  for(nWrite=0; rc==SQLITE_OK&&nWrite<JOURNAL_HDR_SZ(pPager); nWrite+=nHeader){
    IOTRACE(("JHDR %p %lld %d\n", pPager, pPager->journalHdr, nHeader))
    rc = sqlite3OsWrite(pPager->jfd, zHeader, nHeader, pPager->journalOff);
    assert( pPager->journalHdr <= pPager->journalOff );
    pPager->journalOff += nHeader;
  }

  return rc;
}

/*
** The journal file must be open when this is called. A journal header file
** (JOURNAL_HDR_SZ bytes) is read from the current location in the journal
** file. The current location in the journal file is given by
** pPager->journalOff. See comments above function writeJournalHdr() for
** a description of the journal header format.
**
** If the header is read successfully, *pNRec is set to the number of
** page records following this header and *pDbSize is set to the size of the
** database before the transaction began, in pages. Also, pPager->cksumInit
** is set to the value read from the journal header. SQLITE_OK is returned
** in this case.
**
** If the journal header file appears to be corrupted, SQLITE_DONE is
** returned and *pNRec and *PDbSize are undefined.  If JOURNAL_HDR_SZ bytes
** cannot be read from the journal file an error code is returned.
*/
static int readJournalHdr(
  Pager *pPager,               /* Pager object */
  int isHot,
  i64 journalSize,             /* Size of the open journal file in bytes */
  u32 *pNRec,                  /* OUT: Value read from the nRec field */
  u32 *pDbSize                 /* OUT: Value of original database size field */
){
  int rc;                      /* Return code */
  unsigned char aMagic[8];     /* A buffer to hold the magic header */
  i64 iHdrOff;                 /* Offset of journal header being read */

  assert( isOpen(pPager->jfd) );      /* Journal file must be open. */

  /* Advance Pager.journalOff to the start of the next sector. If the
  ** journal file is too small for there to be a header stored at this
  ** point, return SQLITE_DONE.
  */
  pPager->journalOff = journalHdrOffset(pPager);
  if( pPager->journalOff+JOURNAL_HDR_SZ(pPager) > journalSize ){
    return SQLITE_DONE;
  }
  iHdrOff = pPager->journalOff;

  /* Read in the first 8 bytes of the journal header. If they do not match
  ** the  magic string found at the start of each journal header, return
  ** SQLITE_DONE. If an IO error occurs, return an error code. Otherwise,
  ** proceed.
  */
  if( isHot || iHdrOff!=pPager->journalHdr ){
    rc = sqlite3OsRead(pPager->jfd, aMagic, sizeof(aMagic), iHdrOff);
    if( rc ){
      return rc;
    }
    if( memcmp(aMagic, aJournalMagic, sizeof(aMagic))!=0 ){
      return SQLITE_DONE;
    }
  }

  /* Read the first three 32-bit fields of the journal header: The nRec
  ** field, the checksum-initializer and the database size at the start
  ** of the transaction. Return an error code if anything goes wrong.
  */
  if( SQLITE_OK!=(rc = read32bits(pPager->jfd, iHdrOff+8, pNRec))
   || SQLITE_OK!=(rc = read32bits(pPager->jfd, iHdrOff+12, &pPager->cksumInit))
   || SQLITE_OK!=(rc = read32bits(pPager->jfd, iHdrOff+16, pDbSize))
  ){
    return rc;
  }

  if( pPager->journalOff==0 ){
    u32 iPageSize;               /* Page-size field of journal header */
    u32 iSectorSize;             /* Sector-size field of journal header */

    /* Read the page-size and sector-size journal header fields. */
    if( SQLITE_OK!=(rc = read32bits(pPager->jfd, iHdrOff+20, &iSectorSize))
     || SQLITE_OK!=(rc = read32bits(pPager->jfd, iHdrOff+24, &iPageSize))
    ){
      return rc;
    }

    /* Versions of SQLite prior to 3.5.8 set the page-size field of the
    ** journal header to zero. In this case, assume that the Pager.pageSize
    ** variable is already set to the correct page size.
    */
    if( iPageSize==0 ){
      iPageSize = pPager->pageSize;
    }

    /* Check that the values read from the page-size and sector-size fields
    ** are within range. To be 'in range', both values need to be a power
    ** of two greater than or equal to 512 or 32, and not greater than their
    ** respective compile time maximum limits.
    */
    if( iPageSize<512                  || iSectorSize<32
     || iPageSize>SQLITE_MAX_PAGE_SIZE || iSectorSize>MAX_SECTOR_SIZE
     || ((iPageSize-1)&iPageSize)!=0   || ((iSectorSize-1)&iSectorSize)!=0
    ){
      /* If the either the page-size or sector-size in the journal-header is
      ** invalid, then the process that wrote the journal-header must have
      ** crashed before the header was synced. In this case stop reading
      ** the journal file here.
      */
      return SQLITE_DONE;
    }

    /* Update the page-size to match the value read from the journal.
    ** Use a testcase() macro to make sure that malloc failure within
    ** PagerSetPagesize() is tested.
    */
    rc = sqlite3PagerSetPagesize(pPager, &iPageSize, -1);
    testcase( rc!=SQLITE_OK );

    /* Update the assumed sector-size to match the value used by
    ** the process that created this journal. If this journal was
    ** created by a process other than this one, then this routine
    ** is being called from within pager_playback(). The local value
    ** of Pager.sectorSize is restored at the end of that routine.
    */
    pPager->sectorSize = iSectorSize;
  }

  pPager->journalOff += JOURNAL_HDR_SZ(pPager);
  return rc;
}


/*
** Write the supplied super-journal name into the journal file for pager
** pPager at the current location. The super-journal name must be the last
** thing written to a journal file. If the pager is in full-sync mode, the
** journal file descriptor is advanced to the next sector boundary before
** anything is written. The format is:
**
**   + 4 bytes: PAGER_SJ_PGNO.
**   + N bytes: super-journal filename in utf-8.
**   + 4 bytes: N (length of super-journal name in bytes, no nul-terminator).
**   + 4 bytes: super-journal name checksum.
**   + 8 bytes: aJournalMagic[].
**
** The super-journal page checksum is the sum of the bytes in the super-journal
** name, where each byte is interpreted as a signed 8-bit integer.
**
** If zSuper is a NULL pointer (occurs for a single database transaction),
** this call is a no-op.
*/
static int writeSuperJournal(Pager *pPager, const char *zSuper){
  int rc;                          /* Return code */
  int nSuper;                      /* Length of string zSuper */
  i64 iHdrOff;                     /* Offset of header in journal file */
  i64 jrnlSize;                    /* Size of journal file on disk */
  u32 cksum = 0;                   /* Checksum of string zSuper */

  assert( pPager->setSuper==0 );
  assert( !pagerUseWal(pPager) );

  if( !zSuper
   || pPager->journalMode==PAGER_JOURNALMODE_MEMORY
   || !isOpen(pPager->jfd)
  ){
    return SQLITE_OK;
  }
  pPager->setSuper = 1;
  assert( pPager->journalHdr <= pPager->journalOff );

  /* Calculate the length in bytes and the checksum of zSuper */
  for(nSuper=0; zSuper[nSuper]; nSuper++){
    cksum += zSuper[nSuper];
  }

  /* If in full-sync mode, advance to the next disk sector before writing
  ** the super-journal name. This is in case the previous page written to
  ** the journal has already been synced.
  */
  if( pPager->fullSync ){
    pPager->journalOff = journalHdrOffset(pPager);
  }
  iHdrOff = pPager->journalOff;

  /* Write the super-journal data to the end of the journal file. If
  ** an error occurs, return the error code to the caller.
  */
  if( (0 != (rc = write32bits(pPager->jfd, iHdrOff, PAGER_SJ_PGNO(pPager))))
   || (0 != (rc = sqlite3OsWrite(pPager->jfd, zSuper, nSuper, iHdrOff+4)))
   || (0 != (rc = write32bits(pPager->jfd, iHdrOff+4+nSuper, nSuper)))
   || (0 != (rc = write32bits(pPager->jfd, iHdrOff+4+nSuper+4, cksum)))
   || (0 != (rc = sqlite3OsWrite(pPager->jfd, aJournalMagic, 8,
                                 iHdrOff+4+nSuper+8)))
  ){
    return rc;
  }
  pPager->journalOff += (nSuper+20);

  /* If the pager is in persistent-journal mode, then the physical
  ** journal-file may extend past the end of the super-journal name
  ** and 8 bytes of magic data just written to the file. This is
  ** dangerous because the code to rollback a hot-journal file
  ** will not be able to find the super-journal name to determine
  ** whether or not the journal is hot.
  **
  ** Easiest thing to do in this scenario is to truncate the journal
  ** file to the required size.
  */
  if( SQLITE_OK==(rc = sqlite3OsFileSize(pPager->jfd, &jrnlSize))
   && jrnlSize>pPager->journalOff
  ){
    rc = sqlite3OsTruncate(pPager->jfd, pPager->journalOff);
  }
  return rc;
}

/*
** Discard the entire contents of the in-memory page-cache.
*/
static void pager_reset(Pager *pPager){
  pPager->iDataVersion++;
  sqlite3BackupRestart(pPager->pBackup);
  sqlite3PcacheClear(pPager->pPCache);
}

/*
** Return the pPager->iDataVersion value
*/
u32 sqlite3PagerDataVersion(Pager *pPager){
  return pPager->iDataVersion;
}

/*
** Free all structures in the Pager.aSavepoint[] array and set both
** Pager.aSavepoint and Pager.nSavepoint to zero. Close the sub-journal
** if it is open and the pager is not in exclusive mode.
*/
static void releaseAllSavepoints(Pager *pPager){
  int ii;               /* Iterator for looping through Pager.aSavepoint */
  for(ii=0; ii<pPager->nSavepoint; ii++){
    sqlite3BitvecDestroy(pPager->aSavepoint[ii].pInSavepoint);
  }
  if( !pPager->exclusiveMode || sqlite3JournalIsInMemory(pPager->sjfd) ){
    sqlite3OsClose(pPager->sjfd);
  }
  sqlite3_free(pPager->aSavepoint);
  pPager->aSavepoint = 0;
  pPager->nSavepoint = 0;
  pPager->nSubRec = 0;
}

/*
** Set the bit number pgno in the PagerSavepoint.pInSavepoint
** bitvecs of all open savepoints. Return SQLITE_OK if successful
** or SQLITE_NOMEM if a malloc failure occurs.
*/
static int addToSavepointBitvecs(Pager *pPager, Pgno pgno){
  int ii;                   /* Loop counter */
  int rc = SQLITE_OK;       /* Result code */

  for(ii=0; ii<pPager->nSavepoint; ii++){
    PagerSavepoint *p = &pPager->aSavepoint[ii];
    if( pgno<=p->nOrig ){
      rc |= sqlite3BitvecSet(p->pInSavepoint, pgno);
      testcase( rc==SQLITE_NOMEM );
      assert( rc==SQLITE_OK || rc==SQLITE_NOMEM );
    }
  }
  return rc;
}

/*
** This function is a no-op if the pager is in exclusive mode and not
** in the ERROR state. Otherwise, it switches the pager to PAGER_OPEN
** state.
**
** If the pager is not in exclusive-access mode, the database file is
** completely unlocked. If the file is unlocked and the file-system does
** not exhibit the UNDELETABLE_WHEN_OPEN property, the journal file is
** closed (if it is open).
**
** If the pager is in ERROR state when this function is called, the
** contents of the pager cache are discarded before switching back to
** the OPEN state. Regardless of whether the pager is in exclusive-mode
** or not, any journal file left in the file-system will be treated
** as a hot-journal and rolled back the next time a read-transaction
** is opened (by this or by any other connection).
*/
static void pager_unlock(Pager *pPager){

  assert( pPager->eState==PAGER_READER
       || pPager->eState==PAGER_OPEN
       || pPager->eState==PAGER_ERROR
  );

  sqlite3BitvecDestroy(pPager->pInJournal);
  pPager->pInJournal = 0;
  releaseAllSavepoints(pPager);

  if( pagerUseWal(pPager) ){
    assert( !isOpen(pPager->jfd) );
#ifndef SQLITE_OMIT_WAL
    pPager->pWalMethods->xEndReadTransaction(pPager->pWal);
#endif
    pPager->eState = PAGER_OPEN;
  }else if( !pPager->exclusiveMode ){
    int rc;                       /* Error code returned by pagerUnlockDb() */
    int iDc = isOpen(pPager->fd)?sqlite3OsDeviceCharacteristics(pPager->fd):0;

    /* If the operating system support deletion of open files, then
    ** close the journal file when dropping the database lock.  Otherwise
    ** another connection with journal_mode=delete might delete the file
    ** out from under us.
    */
    assert( (PAGER_JOURNALMODE_MEMORY   & 5)!=1 );
    assert( (PAGER_JOURNALMODE_OFF      & 5)!=1 );
    assert( (PAGER_JOURNALMODE_WAL      & 5)!=1 );
    assert( (PAGER_JOURNALMODE_DELETE   & 5)!=1 );
    assert( (PAGER_JOURNALMODE_TRUNCATE & 5)==1 );
    assert( (PAGER_JOURNALMODE_PERSIST  & 5)==1 );
    if( 0==(iDc & SQLITE_IOCAP_UNDELETABLE_WHEN_OPEN)
     || 1!=(pPager->journalMode & 5)
    ){
      sqlite3OsClose(pPager->jfd);
    }

    /* If the pager is in the ERROR state and the call to unlock the database
    ** file fails, set the current lock to UNKNOWN_LOCK. See the comment
    ** above the #define for UNKNOWN_LOCK for an explanation of why this
    ** is necessary.
    */
    rc = pagerUnlockDb(pPager, NO_LOCK);
    if( rc!=SQLITE_OK && pPager->eState==PAGER_ERROR ){
      pPager->eLock = UNKNOWN_LOCK;
    }

    /* The pager state may be changed from PAGER_ERROR to PAGER_OPEN here
    ** without clearing the error code. This is intentional - the error
    ** code is cleared and the cache reset in the block below.
    */
    assert( pPager->errCode || pPager->eState!=PAGER_ERROR );
    pPager->eState = PAGER_OPEN;
  }

  /* If Pager.errCode is set, the contents of the pager cache cannot be
  ** trusted. Now that there are no outstanding references to the pager,
  ** it can safely move back to PAGER_OPEN state. This happens in both
  ** normal and exclusive-locking mode.
  */
  assert( pPager->errCode==SQLITE_OK || !MEMDB );
  if( pPager->errCode ){
    if( pPager->tempFile==0 ){
      pager_reset(pPager);
      pPager->changeCountDone = 0;
      pPager->eState = PAGER_OPEN;
    }else{
      pPager->eState = (isOpen(pPager->jfd) ? PAGER_OPEN : PAGER_READER);
    }
    if( USEFETCH(pPager) ) sqlite3OsUnfetch(pPager->fd, 0, 0);
    pPager->errCode = SQLITE_OK;
    setGetterMethod(pPager);
  }

  pPager->journalOff = 0;
  pPager->journalHdr = 0;
  pPager->setSuper = 0;
}

/*
** This function is called whenever an IOERR or FULL error that requires
** the pager to transition into the ERROR state may have occurred.
** The first argument is a pointer to the pager structure, the second
** the error-code about to be returned by a pager API function. The
** value returned is a copy of the second argument to this function.
**
** If the second argument is SQLITE_FULL, SQLITE_IOERR or one of the
** IOERR sub-codes, the pager enters the ERROR state and the error code
** is stored in Pager.errCode. While the pager remains in the ERROR state,
** all major API calls on the Pager will immediately return Pager.errCode.
**
** The ERROR state indicates that the contents of the pager-cache
** cannot be trusted. This state can be cleared by completely discarding
** the contents of the pager-cache. If a transaction was active when
** the persistent error occurred, then the rollback journal may need
** to be replayed to restore the contents of the database file (as if
** it were a hot-journal).
*/
static int pager_error(Pager *pPager, int rc){
  int rc2 = rc & 0xff;
  assert( rc==SQLITE_OK || !MEMDB );
  assert(
       pPager->errCode==SQLITE_FULL ||
       pPager->errCode==SQLITE_OK ||
       (pPager->errCode & 0xff)==SQLITE_IOERR
  );
  if( rc2==SQLITE_FULL || rc2==SQLITE_IOERR ){
    pPager->errCode = rc;
    pPager->eState = PAGER_ERROR;
    setGetterMethod(pPager);
  }
  return rc;
}

static int pager_truncate(Pager *pPager, Pgno nPage);

/*
** The write transaction open on pPager is being committed (bCommit==1)
** or rolled back (bCommit==0).
**
** Return TRUE if and only if all dirty pages should be flushed to disk.
**
** Rules:
**
**   *  For non-TEMP databases, always sync to disk.  This is necessary
**      for transactions to be durable.
**
**   *  Sync TEMP database only on a COMMIT (not a ROLLBACK) when the backing
**      file has been created already (via a spill on pagerStress()) and
**      when the number of dirty pages in memory exceeds 25% of the total
**      cache size.
*/
static int pagerFlushOnCommit(Pager *pPager, int bCommit){
  if( pPager->tempFile==0 ) return 1;
  if( !bCommit ) return 0;
  if( !isOpen(pPager->fd) ) return 0;
  return (sqlite3PCachePercentDirty(pPager->pPCache)>=25);
}

/*
** This routine ends a transaction. A transaction is usually ended by
** either a COMMIT or a ROLLBACK operation. This routine may be called
** after rollback of a hot-journal, or if an error occurs while opening
** the journal file or writing the very first journal-header of a
** database transaction.
**
** This routine is never called in PAGER_ERROR state. If it is called
** in PAGER_NONE or PAGER_SHARED state and the lock held is less
** exclusive than a RESERVED lock, it is a no-op.
**
** Otherwise, any active savepoints are released.
**
** If the journal file is open, then it is "finalized". Once a journal
** file has been finalized it is not possible to use it to roll back a
** transaction. Nor will it be considered to be a hot-journal by this
** or any other database connection. Exactly how a journal is finalized
** depends on whether or not the pager is running in exclusive mode and
** the current journal-mode (Pager.journalMode value), as follows:
**
**   journalMode==MEMORY
**     Journal file descriptor is simply closed. This destroys an
**     in-memory journal.
**
**   journalMode==TRUNCATE
**     Journal file is truncated to zero bytes in size.
**
**   journalMode==PERSIST
**     The first 28 bytes of the journal file are zeroed. This invalidates
**     the first journal header in the file, and hence the entire journal
**     file. An invalid journal file cannot be rolled back.
**
**   journalMode==DELETE
**     The journal file is closed and deleted using sqlite3OsDelete().
**
**     If the pager is running in exclusive mode, this method of finalizing
**     the journal file is never used. Instead, if the journalMode is
**     DELETE and the pager is in exclusive mode, the method described under
**     journalMode==PERSIST is used instead.
**
** After the journal is finalized, the pager moves to PAGER_READER state.
** If running in non-exclusive rollback mode, the lock on the file is
** downgraded to a SHARED_LOCK.
**
** SQLITE_OK is returned if no error occurs. If an error occurs during
** any of the IO operations to finalize the journal file or unlock the
** database then the IO error code is returned to the user. If the
** operation to finalize the journal file fails, then the code still
** tries to unlock the database file if not in exclusive mode. If the
** unlock operation fails as well, then the first error code related
** to the first error encountered (the journal finalization one) is
** returned.
*/
static int pager_end_transaction(Pager *pPager, int hasSuper, int bCommit){
  int rc = SQLITE_OK;      /* Error code from journal finalization operation */
  int rc2 = SQLITE_OK;     /* Error code from db file unlock operation */

  /* Do nothing if the pager does not have an open write transaction
  ** or at least a RESERVED lock. This function may be called when there
  ** is no write-transaction active but a RESERVED or greater lock is
  ** held under two circumstances:
  **
  **   1. After a successful hot-journal rollback, it is called with
  **      eState==PAGER_NONE and eLock==EXCLUSIVE_LOCK.
  **
  **   2. If a connection with locking_mode=exclusive holding an EXCLUSIVE
  **      lock switches back to locking_mode=normal and then executes a
  **      read-transaction, this function is called with eState==PAGER_READER
  **      and eLock==EXCLUSIVE_LOCK when the read-transaction is closed.
  */
  assert( assert_pager_state(pPager) );
  assert( pPager->eState!=PAGER_ERROR );
  if( pPager->eState<PAGER_WRITER_LOCKED && pPager->eLock<RESERVED_LOCK ){
    return SQLITE_OK;
  }

  releaseAllSavepoints(pPager);
  assert( isOpen(pPager->jfd) || pPager->pInJournal==0
      || (sqlite3OsDeviceCharacteristics(pPager->fd)&SQLITE_IOCAP_BATCH_ATOMIC)
  );
  if( isOpen(pPager->jfd) ){
    assert( !pagerUseWal(pPager) );

    /* Finalize the journal file. */
    if( sqlite3JournalIsInMemory(pPager->jfd) ){
      /* assert( pPager->journalMode==PAGER_JOURNALMODE_MEMORY ); */
      sqlite3OsClose(pPager->jfd);
    }else if( pPager->journalMode==PAGER_JOURNALMODE_TRUNCATE ){
      if( pPager->journalOff==0 ){
        rc = SQLITE_OK;
      }else{
        rc = sqlite3OsTruncate(pPager->jfd, 0);
        if( rc==SQLITE_OK && pPager->fullSync ){
          /* Make sure the new file size is written into the inode right away.
          ** Otherwise the journal might resurrect following a power loss and
          ** cause the last transaction to roll back.  See
          ** https://bugzilla.mozilla.org/show_bug.cgi?id=1072773
          */
          rc = sqlite3OsSync(pPager->jfd, pPager->syncFlags);
        }
      }
      pPager->journalOff = 0;
    }else if( pPager->journalMode==PAGER_JOURNALMODE_PERSIST
      || (pPager->exclusiveMode && pPager->journalMode!=PAGER_JOURNALMODE_WAL)
    ){
      rc = zeroJournalHdr(pPager, hasSuper||pPager->tempFile);
      pPager->journalOff = 0;
    }else{
      /* This branch may be executed with Pager.journalMode==MEMORY if
      ** a hot-journal was just rolled back. In this case the journal
      ** file should be closed and deleted. If this connection writes to
      ** the database file, it will do so using an in-memory journal.
      */
      int bDelete = !pPager->tempFile;
      assert( sqlite3JournalIsInMemory(pPager->jfd)==0 );
      assert( pPager->journalMode==PAGER_JOURNALMODE_DELETE
           || pPager->journalMode==PAGER_JOURNALMODE_MEMORY
           || pPager->journalMode==PAGER_JOURNALMODE_WAL
      );
      sqlite3OsClose(pPager->jfd);
      if( bDelete ){
        rc = sqlite3OsDelete(pPager->pVfs, pPager->zJournal, pPager->extraSync);
      }
    }
  }

#ifdef SQLITE_CHECK_PAGES
  sqlite3PcacheIterateDirty(pPager->pPCache, pager_set_pagehash);
  if( pPager->dbSize==0 && sqlite3PcacheRefCount(pPager->pPCache)>0 ){
    PgHdr *p = sqlite3PagerLookup(pPager, 1);
    if( p ){
      p->pageHash = 0;
      sqlite3PagerUnrefNotNull(p);
    }
  }
#endif

  sqlite3BitvecDestroy(pPager->pInJournal);
  pPager->pInJournal = 0;
  pPager->nRec = 0;
  if( rc==SQLITE_OK ){
    if( MEMDB || pagerFlushOnCommit(pPager, bCommit) ){
      sqlite3PcacheCleanAll(pPager->pPCache);
    }else{
      sqlite3PcacheClearWritable(pPager->pPCache);
    }
    sqlite3PcacheTruncate(pPager->pPCache, pPager->dbSize);
  }

  if( pagerUseWal(pPager) ){
    /* Drop the WAL write-lock, if any. Also, if the connection was in
    ** locking_mode=exclusive mode but is no longer, drop the EXCLUSIVE
    ** lock held on the database file.
    */
#ifndef SQLITE_OMIT_WAL
    rc2 = pPager->pWalMethods->xEndWriteTransaction(pPager->pWal);
#endif
    assert( rc2==SQLITE_OK );
  }else if( rc==SQLITE_OK && bCommit && pPager->dbFileSize>pPager->dbSize ){
    /* This branch is taken when committing a transaction in rollback-journal
    ** mode if the database file on disk is larger than the database image.
    ** At this point the journal has been finalized and the transaction
    ** successfully committed, but the EXCLUSIVE lock is still held on the
    ** file. So it is safe to truncate the database file to its minimum
    ** required size.  */
    assert( pPager->eLock==EXCLUSIVE_LOCK );
    rc = pager_truncate(pPager, pPager->dbSize);
  }

  if( rc==SQLITE_OK && bCommit ){
    rc = sqlite3OsFileControl(pPager->fd, SQLITE_FCNTL_COMMIT_PHASETWO, 0);
    if( rc==SQLITE_NOTFOUND ) rc = SQLITE_OK;
  }

<<<<<<< HEAD
  int should_unlock = !pPager->exclusiveMode;
#ifndef SQLITE_OMIT_WAL
  if (should_unlock && pagerUseWal(pPager)) {
    should_unlock &= pPager->pWalMethods->xExclusiveMode(pPager->pWal, 0);
  }
#endif
  if( should_unlock ){
=======
  if( !pPager->exclusiveMode
   && (!pagerUseWal(pPager) || sqlite3WalExclusiveMode(pPager->pWal, 0))
  ){
>>>>>>> 995f96f8
    rc2 = pagerUnlockDb(pPager, SHARED_LOCK);
  }
  pPager->eState = PAGER_READER;
  pPager->setSuper = 0;

  return (rc==SQLITE_OK?rc2:rc);
}

/*
** Execute a rollback if a transaction is active and unlock the
** database file.
**
** If the pager has already entered the ERROR state, do not attempt
** the rollback at this time. Instead, pager_unlock() is called. The
** call to pager_unlock() will discard all in-memory pages, unlock
** the database file and move the pager back to OPEN state. If this
** means that there is a hot-journal left in the file-system, the next
** connection to obtain a shared lock on the pager (which may be this one)
** will roll it back.
**
** If the pager has not already entered the ERROR state, but an IO or
** malloc error occurs during a rollback, then this will itself cause
** the pager to enter the ERROR state. Which will be cleared by the
** call to pager_unlock(), as described above.
*/
static void pagerUnlockAndRollback(Pager *pPager){
  if( pPager->eState!=PAGER_ERROR && pPager->eState!=PAGER_OPEN ){
    assert( assert_pager_state(pPager) );
    if( pPager->eState>=PAGER_WRITER_LOCKED ){
      sqlite3BeginBenignMalloc();
      sqlite3PagerRollback(pPager);
      sqlite3EndBenignMalloc();
    }else if( !pPager->exclusiveMode ){
      assert( pPager->eState==PAGER_READER );
      pager_end_transaction(pPager, 0, 0);
    }
  }
  pager_unlock(pPager);
}

/*
** Parameter aData must point to a buffer of pPager->pageSize bytes
** of data. Compute and return a checksum based on the contents of the
** page of data and the current value of pPager->cksumInit.
**
** This is not a real checksum. It is really just the sum of the
** random initial value (pPager->cksumInit) and every 200th byte
** of the page data, starting with byte offset (pPager->pageSize%200).
** Each byte is interpreted as an 8-bit unsigned integer.
**
** Changing the formula used to compute this checksum results in an
** incompatible journal file format.
**
** If journal corruption occurs due to a power failure, the most likely
** scenario is that one end or the other of the record will be changed.
** It is much less likely that the two ends of the journal record will be
** correct and the middle be corrupt.  Thus, this "checksum" scheme,
** though fast and simple, catches the mostly likely kind of corruption.
*/
static u32 pager_cksum(Pager *pPager, const u8 *aData){
  u32 cksum = pPager->cksumInit;         /* Checksum value to return */
  int i = pPager->pageSize-200;          /* Loop counter */
  while( i>0 ){
    cksum += aData[i];
    i -= 200;
  }
  return cksum;
}

/*
** Read a single page from either the journal file (if isMainJrnl==1) or
** from the sub-journal (if isMainJrnl==0) and playback that page.
** The page begins at offset *pOffset into the file. The *pOffset
** value is increased to the start of the next page in the journal.
**
** The main rollback journal uses checksums - the statement journal does
** not.
**
** If the page number of the page record read from the (sub-)journal file
** is greater than the current value of Pager.dbSize, then playback is
** skipped and SQLITE_OK is returned.
**
** If pDone is not NULL, then it is a record of pages that have already
** been played back.  If the page at *pOffset has already been played back
** (if the corresponding pDone bit is set) then skip the playback.
** Make sure the pDone bit corresponding to the *pOffset page is set
** prior to returning.
**
** If the page record is successfully read from the (sub-)journal file
** and played back, then SQLITE_OK is returned. If an IO error occurs
** while reading the record from the (sub-)journal file or while writing
** to the database file, then the IO error code is returned. If data
** is successfully read from the (sub-)journal file but appears to be
** corrupted, SQLITE_DONE is returned. Data is considered corrupted in
** two circumstances:
**
**   * If the record page-number is illegal (0 or PAGER_SJ_PGNO), or
**   * If the record is being rolled back from the main journal file
**     and the checksum field does not match the record content.
**
** Neither of these two scenarios are possible during a savepoint rollback.
**
** If this is a savepoint rollback, then memory may have to be dynamically
** allocated by this function. If this is the case and an allocation fails,
** SQLITE_NOMEM is returned.
*/
static int pager_playback_one_page(
  Pager *pPager,                /* The pager being played back */
  i64 *pOffset,                 /* Offset of record to playback */
  Bitvec *pDone,                /* Bitvec of pages already played back */
  int isMainJrnl,               /* 1 -> main journal. 0 -> sub-journal. */
  int isSavepnt                 /* True for a savepoint rollback */
){
  int rc;
  PgHdr *pPg;                   /* An existing page in the cache */
  Pgno pgno;                    /* The page number of a page in journal */
  u32 cksum;                    /* Checksum used for sanity checking */
  char *aData;                  /* Temporary storage for the page */
  sqlite3_file *jfd;            /* The file descriptor for the journal file */
  int isSynced;                 /* True if journal page is synced */

  assert( (isMainJrnl&~1)==0 );      /* isMainJrnl is 0 or 1 */
  assert( (isSavepnt&~1)==0 );       /* isSavepnt is 0 or 1 */
  assert( isMainJrnl || pDone );     /* pDone always used on sub-journals */
  assert( isSavepnt || pDone==0 );   /* pDone never used on non-savepoint */

  aData = pPager->pTmpSpace;
  assert( aData );         /* Temp storage must have already been allocated */
  assert( pagerUseWal(pPager)==0 || (!isMainJrnl && isSavepnt) );

  /* Either the state is greater than PAGER_WRITER_CACHEMOD (a transaction
  ** or savepoint rollback done at the request of the caller) or this is
  ** a hot-journal rollback. If it is a hot-journal rollback, the pager
  ** is in state OPEN and holds an EXCLUSIVE lock. Hot-journal rollback
  ** only reads from the main journal, not the sub-journal.
  */
  assert( pPager->eState>=PAGER_WRITER_CACHEMOD
       || (pPager->eState==PAGER_OPEN && pPager->eLock==EXCLUSIVE_LOCK)
  );
  assert( pPager->eState>=PAGER_WRITER_CACHEMOD || isMainJrnl );

  /* Read the page number and page data from the journal or sub-journal
  ** file. Return an error code to the caller if an IO error occurs.
  */
  jfd = isMainJrnl ? pPager->jfd : pPager->sjfd;
  rc = read32bits(jfd, *pOffset, &pgno);
  if( rc!=SQLITE_OK ) return rc;
  rc = sqlite3OsRead(jfd, (u8*)aData, pPager->pageSize, (*pOffset)+4);
  if( rc!=SQLITE_OK ) return rc;
  *pOffset += pPager->pageSize + 4 + isMainJrnl*4;

  /* Sanity checking on the page.  This is more important that I originally
  ** thought.  If a power failure occurs while the journal is being written,
  ** it could cause invalid data to be written into the journal.  We need to
  ** detect this invalid data (with high probability) and ignore it.
  */
  if( pgno==0 || pgno==PAGER_SJ_PGNO(pPager) ){
    assert( !isSavepnt );
    return SQLITE_DONE;
  }
  if( pgno>(Pgno)pPager->dbSize || sqlite3BitvecTest(pDone, pgno) ){
    return SQLITE_OK;
  }
  if( isMainJrnl ){
    rc = read32bits(jfd, (*pOffset)-4, &cksum);
    if( rc ) return rc;
    if( !isSavepnt && pager_cksum(pPager, (u8*)aData)!=cksum ){
      return SQLITE_DONE;
    }
  }

  /* If this page has already been played back before during the current
  ** rollback, then don't bother to play it back again.
  */
  if( pDone && (rc = sqlite3BitvecSet(pDone, pgno))!=SQLITE_OK ){
    return rc;
  }

  /* When playing back page 1, restore the nReserve setting
  */
  if( pgno==1 && pPager->nReserve!=((u8*)aData)[20] ){
    pPager->nReserve = ((u8*)aData)[20];
  }

  /* If the pager is in CACHEMOD state, then there must be a copy of this
  ** page in the pager cache. In this case just update the pager cache,
  ** not the database file. The page is left marked dirty in this case.
  **
  ** An exception to the above rule: If the database is in no-sync mode
  ** and a page is moved during an incremental vacuum then the page may
  ** not be in the pager cache. Later: if a malloc() or IO error occurs
  ** during a Movepage() call, then the page may not be in the cache
  ** either. So the condition described in the above paragraph is not
  ** assert()able.
  **
  ** If in WRITER_DBMOD, WRITER_FINISHED or OPEN state, then we update the
  ** pager cache if it exists and the main file. The page is then marked
  ** not dirty. Since this code is only executed in PAGER_OPEN state for
  ** a hot-journal rollback, it is guaranteed that the page-cache is empty
  ** if the pager is in OPEN state.
  **
  ** Ticket #1171:  The statement journal might contain page content that is
  ** different from the page content at the start of the transaction.
  ** This occurs when a page is changed prior to the start of a statement
  ** then changed again within the statement.  When rolling back such a
  ** statement we must not write to the original database unless we know
  ** for certain that original page contents are synced into the main rollback
  ** journal.  Otherwise, a power loss might leave modified data in the
  ** database file without an entry in the rollback journal that can
  ** restore the database to its original form.  Two conditions must be
  ** met before writing to the database files. (1) the database must be
  ** locked.  (2) we know that the original page content is fully synced
  ** in the main journal either because the page is not in cache or else
  ** the page is marked as needSync==0.
  **
  ** 2008-04-14:  When attempting to vacuum a corrupt database file, it
  ** is possible to fail a statement on a database that does not yet exist.
  ** Do not attempt to write if database file has never been opened.
  */
  if( pagerUseWal(pPager) ){
    pPg = 0;
  }else{
    pPg = sqlite3PagerLookup(pPager, pgno);
  }
  assert( pPg || !MEMDB );
  assert( pPager->eState!=PAGER_OPEN || pPg==0 || pPager->tempFile );
  PAGERTRACE(("PLAYBACK %d page %d hash(%08x) %s\n",
           PAGERID(pPager), pgno, pager_datahash(pPager->pageSize, (u8*)aData),
           (isMainJrnl?"main-journal":"sub-journal")
  ));
  if( isMainJrnl ){
    isSynced = pPager->noSync || (*pOffset <= pPager->journalHdr);
  }else{
    isSynced = (pPg==0 || 0==(pPg->flags & PGHDR_NEED_SYNC));
  }
  if( isOpen(pPager->fd)
   && (pPager->eState>=PAGER_WRITER_DBMOD || pPager->eState==PAGER_OPEN)
   && isSynced
  ){
    i64 ofst = (pgno-1)*(i64)pPager->pageSize;
    testcase( !isSavepnt && pPg!=0 && (pPg->flags&PGHDR_NEED_SYNC)!=0 );
    assert( !pagerUseWal(pPager) );

    /* Write the data read from the journal back into the database file.
    ** This is usually safe even for an encrypted database - as the data
    ** was encrypted before it was written to the journal file. The exception
    ** is if the data was just read from an in-memory sub-journal. In that
    ** case it must be encrypted here before it is copied into the database
    ** file.  */
    rc = sqlite3OsWrite(pPager->fd, (u8 *)aData, pPager->pageSize, ofst);

    if( pgno>pPager->dbFileSize ){
      pPager->dbFileSize = pgno;
    }
    if( pPager->pBackup ){
      sqlite3BackupUpdate(pPager->pBackup, pgno, (u8*)aData);
    }
  }else if( !isMainJrnl && pPg==0 ){
    /* If this is a rollback of a savepoint and data was not written to
    ** the database and the page is not in-memory, there is a potential
    ** problem. When the page is next fetched by the b-tree layer, it
    ** will be read from the database file, which may or may not be
    ** current.
    **
    ** There are a couple of different ways this can happen. All are quite
    ** obscure. When running in synchronous mode, this can only happen
    ** if the page is on the free-list at the start of the transaction, then
    ** populated, then moved using sqlite3PagerMovepage().
    **
    ** The solution is to add an in-memory page to the cache containing
    ** the data just read from the sub-journal. Mark the page as dirty
    ** and if the pager requires a journal-sync, then mark the page as
    ** requiring a journal-sync before it is written.
    */
    assert( isSavepnt );
    assert( (pPager->doNotSpill & SPILLFLAG_ROLLBACK)==0 );
    pPager->doNotSpill |= SPILLFLAG_ROLLBACK;
    rc = sqlite3PagerGet(pPager, pgno, &pPg, 1);
    assert( (pPager->doNotSpill & SPILLFLAG_ROLLBACK)!=0 );
    pPager->doNotSpill &= ~SPILLFLAG_ROLLBACK;
    if( rc!=SQLITE_OK ) return rc;
    sqlite3PcacheMakeDirty(pPg);
  }
  if( pPg ){
    /* No page should ever be explicitly rolled back that is in use, except
    ** for page 1 which is held in use in order to keep the lock on the
    ** database active. However such a page may be rolled back as a result
    ** of an internal error resulting in an automatic call to
    ** sqlite3PagerRollback().
    */
    void *pData;
    pData = pPg->pData;
    memcpy(pData, (u8*)aData, pPager->pageSize);
    pPager->xReiniter(pPg);
    /* It used to be that sqlite3PcacheMakeClean(pPg) was called here.  But
    ** that call was dangerous and had no detectable benefit since the cache
    ** is normally cleaned by sqlite3PcacheCleanAll() after rollback and so
    ** has been removed. */
    pager_set_pagehash(pPg);

    /* If this was page 1, then restore the value of Pager.dbFileVers.
    ** Do this before any decoding. */
    if( pgno==1 ){
      memcpy(&pPager->dbFileVers, &((u8*)pData)[24],sizeof(pPager->dbFileVers));
    }
    sqlite3PcacheRelease(pPg);
  }
  return rc;
}

/*
** Parameter zSuper is the name of a super-journal file. A single journal
** file that referred to the super-journal file has just been rolled back.
** This routine checks if it is possible to delete the super-journal file,
** and does so if it is.
**
** Argument zSuper may point to Pager.pTmpSpace. So that buffer is not
** available for use within this function.
**
** When a super-journal file is created, it is populated with the names
** of all of its child journals, one after another, formatted as utf-8
** encoded text. The end of each child journal file is marked with a
** nul-terminator byte (0x00). i.e. the entire contents of a super-journal
** file for a transaction involving two databases might be:
**
**   "/home/bill/a.db-journal\x00/home/bill/b.db-journal\x00"
**
** A super-journal file may only be deleted once all of its child
** journals have been rolled back.
**
** This function reads the contents of the super-journal file into
** memory and loops through each of the child journal names. For
** each child journal, it checks if:
**
**   * if the child journal exists, and if so
**   * if the child journal contains a reference to super-journal
**     file zSuper
**
** If a child journal can be found that matches both of the criteria
** above, this function returns without doing anything. Otherwise, if
** no such child journal can be found, file zSuper is deleted from
** the file-system using sqlite3OsDelete().
**
** If an IO error within this function, an error code is returned. This
** function allocates memory by calling sqlite3Malloc(). If an allocation
** fails, SQLITE_NOMEM is returned. Otherwise, if no IO or malloc errors
** occur, SQLITE_OK is returned.
**
** TODO: This function allocates a single block of memory to load
** the entire contents of the super-journal file. This could be
** a couple of kilobytes or so - potentially larger than the page
** size.
*/
static int pager_delsuper(Pager *pPager, const char *zSuper){
  sqlite3_vfs *pVfs = pPager->pVfs;
  int rc;                   /* Return code */
  sqlite3_file *pSuper;     /* Malloc'd super-journal file descriptor */
  sqlite3_file *pJournal;   /* Malloc'd child-journal file descriptor */
  char *zSuperJournal = 0;  /* Contents of super-journal file */
  i64 nSuperJournal;        /* Size of super-journal file */
  char *zJournal;           /* Pointer to one journal within MJ file */
  char *zSuperPtr;          /* Space to hold super-journal filename */
  char *zFree = 0;          /* Free this buffer */
  int nSuperPtr;            /* Amount of space allocated to zSuperPtr[] */

  /* Allocate space for both the pJournal and pSuper file descriptors.
  ** If successful, open the super-journal file for reading.
  */
  pSuper = (sqlite3_file *)sqlite3MallocZero(pVfs->szOsFile * 2);
  if( !pSuper ){
    rc = SQLITE_NOMEM_BKPT;
    pJournal = 0;
  }else{
    const int flags = (SQLITE_OPEN_READONLY|SQLITE_OPEN_SUPER_JOURNAL);
    rc = sqlite3OsOpen(pVfs, zSuper, pSuper, flags, 0);
    pJournal = (sqlite3_file *)(((u8 *)pSuper) + pVfs->szOsFile);
  }
  if( rc!=SQLITE_OK ) goto delsuper_out;

  /* Load the entire super-journal file into space obtained from
  ** sqlite3_malloc() and pointed to by zSuperJournal.   Also obtain
  ** sufficient space (in zSuperPtr) to hold the names of super-journal
  ** files extracted from regular rollback-journals.
  */
  rc = sqlite3OsFileSize(pSuper, &nSuperJournal);
  if( rc!=SQLITE_OK ) goto delsuper_out;
  nSuperPtr = pVfs->mxPathname+1;
  zFree = sqlite3Malloc(4 + nSuperJournal + nSuperPtr + 2);
  if( !zFree ){
    rc = SQLITE_NOMEM_BKPT;
    goto delsuper_out;
  }
  zFree[0] = zFree[1] = zFree[2] = zFree[3] = 0;
  zSuperJournal = &zFree[4];
  zSuperPtr = &zSuperJournal[nSuperJournal+2];
  rc = sqlite3OsRead(pSuper, zSuperJournal, (int)nSuperJournal, 0);
  if( rc!=SQLITE_OK ) goto delsuper_out;
  zSuperJournal[nSuperJournal] = 0;
  zSuperJournal[nSuperJournal+1] = 0;

  zJournal = zSuperJournal;
  while( (zJournal-zSuperJournal)<nSuperJournal ){
    int exists;
    rc = sqlite3OsAccess(pVfs, zJournal, SQLITE_ACCESS_EXISTS, &exists);
    if( rc!=SQLITE_OK ){
      goto delsuper_out;
    }
    if( exists ){
      /* One of the journals pointed to by the super-journal exists.
      ** Open it and check if it points at the super-journal. If
      ** so, return without deleting the super-journal file.
      ** NB:  zJournal is really a MAIN_JOURNAL.  But call it a
      ** SUPER_JOURNAL here so that the VFS will not send the zJournal
      ** name into sqlite3_database_file_object().
      */
      int c;
      int flags = (SQLITE_OPEN_READONLY|SQLITE_OPEN_SUPER_JOURNAL);
      rc = sqlite3OsOpen(pVfs, zJournal, pJournal, flags, 0);
      if( rc!=SQLITE_OK ){
        goto delsuper_out;
      }

      rc = readSuperJournal(pJournal, zSuperPtr, nSuperPtr);
      sqlite3OsClose(pJournal);
      if( rc!=SQLITE_OK ){
        goto delsuper_out;
      }

      c = zSuperPtr[0]!=0 && strcmp(zSuperPtr, zSuper)==0;
      if( c ){
        /* We have a match. Do not delete the super-journal file. */
        goto delsuper_out;
      }
    }
    zJournal += (sqlite3Strlen30(zJournal)+1);
  }

  sqlite3OsClose(pSuper);
  rc = sqlite3OsDelete(pVfs, zSuper, 0);

delsuper_out:
  sqlite3_free(zFree);
  if( pSuper ){
    sqlite3OsClose(pSuper);
    assert( !isOpen(pJournal) );
    sqlite3_free(pSuper);
  }
  return rc;
}


/*
** This function is used to change the actual size of the database
** file in the file-system. This only happens when committing a transaction,
** or rolling back a transaction (including rolling back a hot-journal).
**
** If the main database file is not open, or the pager is not in either
** DBMOD or OPEN state, this function is a no-op. Otherwise, the size
** of the file is changed to nPage pages (nPage*pPager->pageSize bytes).
** If the file on disk is currently larger than nPage pages, then use the VFS
** xTruncate() method to truncate it.
**
** Or, it might be the case that the file on disk is smaller than
** nPage pages. Some operating system implementations can get confused if
** you try to truncate a file to some size that is larger than it
** currently is, so detect this case and write a single zero byte to
** the end of the new file instead.
**
** If successful, return SQLITE_OK. If an IO error occurs while modifying
** the database file, return the error code to the caller.
*/
static int pager_truncate(Pager *pPager, Pgno nPage){
  int rc = SQLITE_OK;
  assert( pPager->eState!=PAGER_ERROR );
  assert( pPager->eState!=PAGER_READER );
  PAGERTRACE(("Truncate %d npage %u\n", PAGERID(pPager), nPage));

 
  if( isOpen(pPager->fd)
   && (pPager->eState>=PAGER_WRITER_DBMOD || pPager->eState==PAGER_OPEN)
  ){
    i64 currentSize, newSize;
    int szPage = pPager->pageSize;
    assert( pPager->eLock==EXCLUSIVE_LOCK );
    /* TODO: Is it safe to use Pager.dbFileSize here? */
    rc = sqlite3OsFileSize(pPager->fd, &currentSize);
    newSize = szPage*(i64)nPage;
    if( rc==SQLITE_OK && currentSize!=newSize ){
      if( currentSize>newSize ){
        rc = sqlite3OsTruncate(pPager->fd, newSize);
      }else if( (currentSize+szPage)<=newSize ){
        char *pTmp = pPager->pTmpSpace;
        memset(pTmp, 0, szPage);
        testcase( (newSize-szPage) == currentSize );
        testcase( (newSize-szPage) >  currentSize );
        sqlite3OsFileControlHint(pPager->fd, SQLITE_FCNTL_SIZE_HINT, &newSize);
        rc = sqlite3OsWrite(pPager->fd, pTmp, szPage, newSize-szPage);
      }
      if( rc==SQLITE_OK ){
        pPager->dbFileSize = nPage;
      }
    }
  }
  return rc;
}

/*
** Return a sanitized version of the sector-size of OS file pFile. The
** return value is guaranteed to lie between 32 and MAX_SECTOR_SIZE.
*/
int sqlite3SectorSize(sqlite3_file *pFile){
  int iRet = sqlite3OsSectorSize(pFile);
  if( iRet<32 ){
    iRet = 512;
  }else if( iRet>MAX_SECTOR_SIZE ){
    assert( MAX_SECTOR_SIZE>=512 );
    iRet = MAX_SECTOR_SIZE;
  }
  return iRet;
}

/*
** Set the value of the Pager.sectorSize variable for the given
** pager based on the value returned by the xSectorSize method
** of the open database file. The sector size will be used
** to determine the size and alignment of journal header and
** super-journal pointers within created journal files.
**
** For temporary files the effective sector size is always 512 bytes.
**
** Otherwise, for non-temporary files, the effective sector size is
** the value returned by the xSectorSize() method rounded up to 32 if
** it is less than 32, or rounded down to MAX_SECTOR_SIZE if it
** is greater than MAX_SECTOR_SIZE.
**
** If the file has the SQLITE_IOCAP_POWERSAFE_OVERWRITE property, then set
** the effective sector size to its minimum value (512).  The purpose of
** pPager->sectorSize is to define the "blast radius" of bytes that
** might change if a crash occurs while writing to a single byte in
** that range.  But with POWERSAFE_OVERWRITE, the blast radius is zero
** (that is what POWERSAFE_OVERWRITE means), so we minimize the sector
** size.  For backwards compatibility of the rollback journal file format,
** we cannot reduce the effective sector size below 512.
*/
static void setSectorSize(Pager *pPager){
  assert( isOpen(pPager->fd) || pPager->tempFile );

  if( pPager->tempFile
   || (sqlite3OsDeviceCharacteristics(pPager->fd) &
              SQLITE_IOCAP_POWERSAFE_OVERWRITE)!=0
  ){
    /* Sector size doesn't matter for temporary files. Also, the file
    ** may not have been opened yet, in which case the OsSectorSize()
    ** call will segfault. */
    pPager->sectorSize = 512;
  }else{
    pPager->sectorSize = sqlite3SectorSize(pPager->fd);
  }
}

/*
** Playback the journal and thus restore the database file to
** the state it was in before we started making changes. 
**
** The journal file format is as follows:
**
**  (1)  8 byte prefix.  A copy of aJournalMagic[].
**  (2)  4 byte big-endian integer which is the number of valid page records
**       in the journal.  If this value is 0xffffffff, then compute the
**       number of page records from the journal size.
**  (3)  4 byte big-endian integer which is the initial value for the
**       sanity checksum.
**  (4)  4 byte integer which is the number of pages to truncate the
**       database to during a rollback.
**  (5)  4 byte big-endian integer which is the sector size.  The header
**       is this many bytes in size.
**  (6)  4 byte big-endian integer which is the page size.
**  (7)  zero padding out to the next sector size.
**  (8)  Zero or more pages instances, each as follows:
**        +  4 byte page number.
**        +  pPager->pageSize bytes of data.
**        +  4 byte checksum
**
** When we speak of the journal header, we mean the first 7 items above.
** Each entry in the journal is an instance of the 8th item.
**
** Call the value from the second bullet "nRec".  nRec is the number of
** valid page entries in the journal.  In most cases, you can compute the
** value of nRec from the size of the journal file.  But if a power
** failure occurred while the journal was being written, it could be the
** case that the size of the journal file had already been increased but
** the extra entries had not yet made it safely to disk.  In such a case,
** the value of nRec computed from the file size would be too large.  For
** that reason, we always use the nRec value in the header.
**
** If the nRec value is 0xffffffff it means that nRec should be computed
** from the file size.  This value is used when the user selects the
** no-sync option for the journal.  A power failure could lead to corruption
** in this case.  But for things like temporary table (which will be
** deleted when the power is restored) we don't care. 
**
** If the file opened as the journal file is not a well-formed
** journal file then all pages up to the first corrupted page are rolled
** back (or no pages if the journal header is corrupted). The journal file
** is then deleted and SQLITE_OK returned, just as if no corruption had
** been encountered.
**
** If an I/O or malloc() error occurs, the journal-file is not deleted
** and an error code is returned.
**
** The isHot parameter indicates that we are trying to rollback a journal
** that might be a hot journal.  Or, it could be that the journal is
** preserved because of JOURNALMODE_PERSIST or JOURNALMODE_TRUNCATE.
** If the journal really is hot, reset the pager cache prior rolling
** back any content.  If the journal is merely persistent, no reset is
** needed.
*/
static int pager_playback(Pager *pPager, int isHot){
  sqlite3_vfs *pVfs = pPager->pVfs;
  i64 szJ;                 /* Size of the journal file in bytes */
  u32 nRec;                /* Number of Records in the journal */
  u32 u;                   /* Unsigned loop counter */
  Pgno mxPg = 0;           /* Size of the original file in pages */
  int rc;                  /* Result code of a subroutine */
  int res = 1;             /* Value returned by sqlite3OsAccess() */
  char *zSuper = 0;        /* Name of super-journal file if any */
  int needPagerReset;      /* True to reset page prior to first page rollback */
  int nPlayback = 0;       /* Total number of pages restored from journal */
  u32 savedPageSize = pPager->pageSize;

  /* Figure out how many records are in the journal.  Abort early if
  ** the journal is empty.
  */
  assert( isOpen(pPager->jfd) );
  rc = sqlite3OsFileSize(pPager->jfd, &szJ);
  if( rc!=SQLITE_OK ){
    goto end_playback;
  }

  /* Read the super-journal name from the journal, if it is present.
  ** If a super-journal file name is specified, but the file is not
  ** present on disk, then the journal is not hot and does not need to be
  ** played back.
  **
  ** TODO: Technically the following is an error because it assumes that
  ** buffer Pager.pTmpSpace is (mxPathname+1) bytes or larger. i.e. that
  ** (pPager->pageSize >= pPager->pVfs->mxPathname+1). Using os_unix.c,
  ** mxPathname is 512, which is the same as the minimum allowable value
  ** for pageSize.
  */
  zSuper = pPager->pTmpSpace;
  rc = readSuperJournal(pPager->jfd, zSuper, pPager->pVfs->mxPathname+1);
  if( rc==SQLITE_OK && zSuper[0] ){
    rc = sqlite3OsAccess(pVfs, zSuper, SQLITE_ACCESS_EXISTS, &res);
  }
  zSuper = 0;
  if( rc!=SQLITE_OK || !res ){
    goto end_playback;
  }
  pPager->journalOff = 0;
  needPagerReset = isHot;

  /* This loop terminates either when a readJournalHdr() or
  ** pager_playback_one_page() call returns SQLITE_DONE or an IO error
  ** occurs.
  */
  while( 1 ){
    /* Read the next journal header from the journal file.  If there are
    ** not enough bytes left in the journal file for a complete header, or
    ** it is corrupted, then a process must have failed while writing it.
    ** This indicates nothing more needs to be rolled back.
    */
    rc = readJournalHdr(pPager, isHot, szJ, &nRec, &mxPg);
    if( rc!=SQLITE_OK ){
      if( rc==SQLITE_DONE ){
        rc = SQLITE_OK;
      }
      goto end_playback;
    }

    /* If nRec is 0xffffffff, then this journal was created by a process
    ** working in no-sync mode. This means that the rest of the journal
    ** file consists of pages, there are no more journal headers. Compute
    ** the value of nRec based on this assumption.
    */
    if( nRec==0xffffffff ){
      assert( pPager->journalOff==JOURNAL_HDR_SZ(pPager) );
      nRec = (int)((szJ - JOURNAL_HDR_SZ(pPager))/JOURNAL_PG_SZ(pPager));
    }

    /* If nRec is 0 and this rollback is of a transaction created by this
    ** process and if this is the final header in the journal, then it means
    ** that this part of the journal was being filled but has not yet been
    ** synced to disk.  Compute the number of pages based on the remaining
    ** size of the file.
    **
    ** The third term of the test was added to fix ticket #2565.
    ** When rolling back a hot journal, nRec==0 always means that the next
    ** chunk of the journal contains zero pages to be rolled back.  But
    ** when doing a ROLLBACK and the nRec==0 chunk is the last chunk in
    ** the journal, it means that the journal might contain additional
    ** pages that need to be rolled back and that the number of pages
    ** should be computed based on the journal file size.
    */
    if( nRec==0 && !isHot &&
        pPager->journalHdr+JOURNAL_HDR_SZ(pPager)==pPager->journalOff ){
      nRec = (int)((szJ - pPager->journalOff) / JOURNAL_PG_SZ(pPager));
    }

    /* If this is the first header read from the journal, truncate the
    ** database file back to its original size.
    */
    if( pPager->journalOff==JOURNAL_HDR_SZ(pPager) ){
      rc = pager_truncate(pPager, mxPg);
      if( rc!=SQLITE_OK ){
        goto end_playback;
      }
      pPager->dbSize = mxPg;
      if( pPager->mxPgno<mxPg ){
        pPager->mxPgno = mxPg;
      }
    }

    /* Copy original pages out of the journal and back into the
    ** database file and/or page cache.
    */
    for(u=0; u<nRec; u++){
      if( needPagerReset ){
        pager_reset(pPager);
        needPagerReset = 0;
      }
      rc = pager_playback_one_page(pPager,&pPager->journalOff,0,1,0);
      if( rc==SQLITE_OK ){
        nPlayback++;
      }else{
        if( rc==SQLITE_DONE ){
          pPager->journalOff = szJ;
          break;
        }else if( rc==SQLITE_IOERR_SHORT_READ ){
          /* If the journal has been truncated, simply stop reading and
          ** processing the journal. This might happen if the journal was
          ** not completely written and synced prior to a crash.  In that
          ** case, the database should have never been written in the
          ** first place so it is OK to simply abandon the rollback. */
          rc = SQLITE_OK;
          goto end_playback;
        }else{
          /* If we are unable to rollback, quit and return the error
          ** code.  This will cause the pager to enter the error state
          ** so that no further harm will be done.  Perhaps the next
          ** process to come along will be able to rollback the database.
          */
          goto end_playback;
        }
      }
    }
  }
  /*NOTREACHED*/
  assert( 0 );

end_playback:
  if( rc==SQLITE_OK ){
    rc = sqlite3PagerSetPagesize(pPager, &savedPageSize, -1);
  }
  /* Following a rollback, the database file should be back in its original
  ** state prior to the start of the transaction, so invoke the
  ** SQLITE_FCNTL_DB_UNCHANGED file-control method to disable the
  ** assertion that the transaction counter was modified.
  */
#ifdef SQLITE_DEBUG
  sqlite3OsFileControlHint(pPager->fd,SQLITE_FCNTL_DB_UNCHANGED,0);
#endif

  /* If this playback is happening automatically as a result of an IO or
  ** malloc error that occurred after the change-counter was updated but
  ** before the transaction was committed, then the change-counter
  ** modification may just have been reverted. If this happens in exclusive
  ** mode, then subsequent transactions performed by the connection will not
  ** update the change-counter at all. This may lead to cache inconsistency
  ** problems for other processes at some point in the future. So, just
  ** in case this has happened, clear the changeCountDone flag now.
  */
  pPager->changeCountDone = pPager->tempFile;

  if( rc==SQLITE_OK ){
    /* Leave 4 bytes of space before the super-journal filename in memory.
    ** This is because it may end up being passed to sqlite3OsOpen(), in
    ** which case it requires 4 0x00 bytes in memory immediately before
    ** the filename. */
    zSuper = &pPager->pTmpSpace[4];
    rc = readSuperJournal(pPager->jfd, zSuper, pPager->pVfs->mxPathname+1);
    testcase( rc!=SQLITE_OK );
  }
  if( rc==SQLITE_OK
   && (pPager->eState>=PAGER_WRITER_DBMOD || pPager->eState==PAGER_OPEN)
  ){
    rc = sqlite3PagerSync(pPager, 0);
  }
  if( rc==SQLITE_OK ){
    rc = pager_end_transaction(pPager, zSuper[0]!='\0', 0);
    testcase( rc!=SQLITE_OK );
  }
  if( rc==SQLITE_OK && zSuper[0] && res ){
    /* If there was a super-journal and this routine will return success,
    ** see if it is possible to delete the super-journal.
    */
    assert( zSuper==&pPager->pTmpSpace[4] );
    memset(pPager->pTmpSpace, 0, 4);
    rc = pager_delsuper(pPager, zSuper);
    testcase( rc!=SQLITE_OK );
  }
  if( isHot && nPlayback ){
    sqlite3_log(SQLITE_NOTICE_RECOVER_ROLLBACK, "recovered %d pages from %s",
                nPlayback, pPager->zJournal);
  }

  /* The Pager.sectorSize variable may have been updated while rolling
  ** back a journal created by a process with a different sector size
  ** value. Reset it to the correct value for this process.
  */
  setSectorSize(pPager);
  return rc;
}


/*
** Read the content for page pPg out of the database file (or out of
** the WAL if that is where the most recent copy if found) into
** pPg->pData. A shared lock or greater must be held on the database
** file before this function is called.
**
** If page 1 is read, then the value of Pager.dbFileVers[] is set to
** the value read from the database file.
**
** If an IO error occurs, then the IO error is returned to the caller.
** Otherwise, SQLITE_OK is returned.
*/
static int readDbPage(PgHdr *pPg){
  Pager *pPager = pPg->pPager; /* Pager object associated with page pPg */
  int rc = SQLITE_OK;          /* Return code */

#ifndef SQLITE_OMIT_WAL
  u32 iFrame = 0;              /* Frame of WAL containing pgno */

  assert( pPager->eState>=PAGER_READER && !MEMDB );
  assert( isOpen(pPager->fd) );

  if( pagerUseWal(pPager) ){
    rc = pPager->pWalMethods->xFindFrame(pPager->pWal, pPg->pgno, &iFrame);
    if( rc ) return rc;
  }
  if( iFrame ){
    rc = pPager->pWalMethods->xReadFrame(pPager->pWal, iFrame,pPager->pageSize,pPg->pData);
  }else
#endif
  {
    i64 iOffset = (pPg->pgno-1)*(i64)pPager->pageSize;
    rc = sqlite3OsRead(pPager->fd, pPg->pData, pPager->pageSize, iOffset);
    if( rc==SQLITE_IOERR_SHORT_READ ){
      rc = SQLITE_OK;
    }
  }

  if( pPg->pgno==1 ){
    if( rc ){
      /* If the read is unsuccessful, set the dbFileVers[] to something
      ** that will never be a valid file version.  dbFileVers[] is a copy
      ** of bytes 24..39 of the database.  Bytes 28..31 should always be
      ** zero or the size of the database in page. Bytes 32..35 and 35..39
      ** should be page numbers which are never 0xffffffff.  So filling
      ** pPager->dbFileVers[] with all 0xff bytes should suffice.
      **
      ** For an encrypted database, the situation is more complex:  bytes
      ** 24..39 of the database are white noise.  But the probability of
      ** white noise equaling 16 bytes of 0xff is vanishingly small so
      ** we should still be ok.
      */
      memset(pPager->dbFileVers, 0xff, sizeof(pPager->dbFileVers));
    }else{
      u8 *dbFileVers = &((u8*)pPg->pData)[24];
      memcpy(&pPager->dbFileVers, dbFileVers, sizeof(pPager->dbFileVers));
    }
  }
  PAGER_INCR(sqlite3_pager_readdb_count);
  PAGER_INCR(pPager->nRead);
  IOTRACE(("PGIN %p %d\n", pPager, pPg->pgno));
  PAGERTRACE(("FETCH %d page %d hash(%08x)\n",
               PAGERID(pPager), pPg->pgno, pager_pagehash(pPg)));

  return rc;
}

/*
** Update the value of the change-counter at offsets 24 and 92 in
** the header and the sqlite version number at offset 96.
**
** This is an unconditional update.  See also the pager_incr_changecounter()
** routine which only updates the change-counter if the update is actually
** needed, as determined by the pPager->changeCountDone state variable.
*/
static void pager_write_changecounter(PgHdr *pPg){
  u32 change_counter;
  if( NEVER(pPg==0) ) return;

  /* Increment the value just read and write it back to byte 24. */
  change_counter = sqlite3Get4byte((u8*)pPg->pPager->dbFileVers)+1;
  put32bits(((char*)pPg->pData)+24, change_counter);

  /* Also store the SQLite version number in bytes 96..99 and in
  ** bytes 92..95 store the change counter for which the version number
  ** is valid. */
  put32bits(((char*)pPg->pData)+92, change_counter);
  put32bits(((char*)pPg->pData)+96, SQLITE_VERSION_NUMBER);
}

#ifndef SQLITE_OMIT_WAL
/*
** This function is invoked once for each page that has already been
** written into the log file when a WAL transaction is rolled back.
** Parameter iPg is the page number of said page. The pCtx argument
** is actually a pointer to the Pager structure.
**
** If page iPg is present in the cache, and has no outstanding references,
** it is discarded. Otherwise, if there are one or more outstanding
** references, the page content is reloaded from the database. If the
** attempt to reload content from the database is required and fails,
** return an SQLite error code. Otherwise, SQLITE_OK.
*/
static int pagerUndoCallback(void *pCtx, Pgno iPg){
  int rc = SQLITE_OK;
  Pager *pPager = (Pager *)pCtx;
  PgHdr *pPg;

  assert( pagerUseWal(pPager) );
  pPg = sqlite3PagerLookup(pPager, iPg);
  if( pPg ){
    if( sqlite3PcachePageRefcount(pPg)==1 ){
      sqlite3PcacheDrop(pPg);
    }else{
      rc = readDbPage(pPg);
      if( rc==SQLITE_OK ){
        pPager->xReiniter(pPg);
      }
      sqlite3PagerUnrefNotNull(pPg);
    }
  }

  /* Normally, if a transaction is rolled back, any backup processes are
  ** updated as data is copied out of the rollback journal and into the
  ** database. This is not generally possible with a WAL database, as
  ** rollback involves simply truncating the log file. Therefore, if one
  ** or more frames have already been written to the log (and therefore
  ** also copied into the backup databases) as part of this transaction,
  ** the backups must be restarted.
  */
  sqlite3BackupRestart(pPager->pBackup);

  return rc;
}

/*
** This function is called to rollback a transaction on a WAL database.
*/
static int pagerRollbackWal(Pager *pPager){
  int rc;                         /* Return Code */
  PgHdr *pList;                   /* List of dirty pages to revert */

  /* For all pages in the cache that are currently dirty or have already
  ** been written (but not committed) to the log file, do one of the
  ** following:
  **
  **   + Discard the cached page (if refcount==0), or
  **   + Reload page content from the database (if refcount>0).
  */
  pPager->dbSize = pPager->dbOrigSize;
  rc = pPager->pWalMethods->xUndo(pPager->pWal, pagerUndoCallback, (void *)pPager);
  pList = sqlite3PcacheDirtyList(pPager->pPCache);
  while( pList && rc==SQLITE_OK ){
    PgHdr *pNext = pList->pDirty;
    rc = pagerUndoCallback((void *)pPager, pList->pgno);
    pList = pNext;
  }

  return rc;
}

/*
** This function is a wrapper around pPager->pWalMethods->xFrames(). As well as logging
** the contents of the list of pages headed by pList (connected by pDirty),
** this function notifies any active backup processes that the pages have
** changed.
**
** The list of pages passed into this routine is always sorted by page number.
** Hence, if page 1 appears anywhere on the list, it will be the first page.
*/
static int pagerWalFrames(
  Pager *pPager,                  /* Pager object */
  PgHdr *pList,                   /* List of frames to log */
  Pgno nTruncate,                 /* Database size after this commit */
  int isCommit                    /* True if this is a commit */
){
  int rc;                         /* Return code */
  int nList;                      /* Number of pages in pList */
  PgHdr *p;                       /* For looping over pages */

  assert( pPager->pWal );
  assert( pList );
#ifdef SQLITE_DEBUG
  /* Verify that the page list is in ascending order */
  for(p=pList; p && p->pDirty; p=p->pDirty){
    assert( p->pgno < p->pDirty->pgno );
  }
#endif

  assert( pList->pDirty==0 || isCommit );
  if( isCommit ){
    /* If a WAL transaction is being committed, there is no point in writing
    ** any pages with page numbers greater than nTruncate into the WAL file.
    ** They will never be read by any client. So remove them from the pDirty
    ** list here. */
    PgHdr **ppNext = &pList;
    nList = 0;
    for(p=pList; (*ppNext = p)!=0; p=p->pDirty){
      if( p->pgno<=nTruncate ){
        ppNext = &p->pDirty;
        nList++;
      }
    }
    assert( pList );
  }else{
    nList = 1;
  }
  pPager->aStat[PAGER_STAT_WRITE] += nList;

  if( pList->pgno==1 ) pager_write_changecounter(pList);
<<<<<<< HEAD
  rc = pPager->pWalMethods->xFrames(pPager->pWal,
=======
  rc = sqlite3WalFrames(pPager->pWal,
>>>>>>> 995f96f8
      pPager->pageSize, pList, nTruncate, isCommit, pPager->walSyncFlags
  );
  if( rc==SQLITE_OK && pPager->pBackup ){
    for(p=pList; p; p=p->pDirty){
      sqlite3BackupUpdate(pPager->pBackup, p->pgno, (u8 *)p->pData);
    }
  }

#ifdef SQLITE_CHECK_PAGES
  pList = sqlite3PcacheDirtyList(pPager->pPCache);
  for(p=pList; p; p=p->pDirty){
    pager_set_pagehash(p);
  }
#endif

  return rc;
}

/*
** Begin a read transaction on the WAL.
**
** This routine used to be called "pagerOpenSnapshot()" because it essentially
** makes a snapshot of the database at the current point in time and preserves
** that snapshot for use by the reader in spite of concurrently changes by
** other writers or checkpointers.
*/
static int pagerBeginReadTransaction(Pager *pPager){
  int rc;                         /* Return code */
  int changed = 0;                /* True if cache must be reset */

  assert( pagerUseWal(pPager) );
  assert( pPager->eState==PAGER_OPEN || pPager->eState==PAGER_READER );

  /* pPager->pWalMethods->xEndReadTransaction() was not called for the previous
  ** transaction in locking_mode=EXCLUSIVE.  So call it now.  If we
  ** are in locking_mode=NORMAL and EndRead() was previously called,
  ** the duplicate call is harmless.
  */
  pPager->pWalMethods->xEndReadTransaction(pPager->pWal);

  rc = pPager->pWalMethods->xBeginReadTransaction(pPager->pWal, &changed);
  if( rc!=SQLITE_OK || changed ){
    pager_reset(pPager);
    if( USEFETCH(pPager) ) sqlite3OsUnfetch(pPager->fd, 0, 0);
  }

  return rc;
}
#endif

/*
** This function is called as part of the transition from PAGER_OPEN
** to PAGER_READER state to determine the size of the database file
** in pages (assuming the page size currently stored in Pager.pageSize).
**
** If no error occurs, SQLITE_OK is returned and the size of the database
** in pages is stored in *pnPage. Otherwise, an error code (perhaps
** SQLITE_IOERR_FSTAT) is returned and *pnPage is left unmodified.
*/
static int pagerPagecount(Pager *pPager, Pgno *pnPage){
  Pgno nPage;                     /* Value to return via *pnPage */

  /* Query the WAL sub-system for the database size. The WalDbsize()
  ** function returns zero if the WAL is not open (i.e. Pager.pWal==0), or
  ** if the database size is not available. The database size is not
  ** available from the WAL sub-system if the log file is empty or
  ** contains no valid committed transactions.
  */
  assert( pPager->eState==PAGER_OPEN );
  assert( pPager->eLock>=SHARED_LOCK );
  assert( isOpen(pPager->fd) );
  assert( pPager->tempFile==0 );
#ifndef SQLITE_OMIT_WAL
  nPage = pagerUseWal(pPager) ? pPager->pWalMethods->xDbsize(pPager->pWal) : 0;
#else
  nPage = 0;
#endif

  /* If the number of pages in the database is not available from the
  ** WAL sub-system, determine the page count based on the size of
  ** the database file.  If the size of the database file is not an
  ** integer multiple of the page-size, round up the result.
  */
  if( nPage==0 && ALWAYS(isOpen(pPager->fd)) ){
    i64 n = 0;                    /* Size of db file in bytes */
    int rc = sqlite3OsFileSize(pPager->fd, &n);
    if( rc!=SQLITE_OK ){
      return rc;
    }
    nPage = (Pgno)((n+pPager->pageSize-1) / pPager->pageSize);
  }

  /* If the current number of pages in the file is greater than the
  ** configured maximum pager number, increase the allowed limit so
  ** that the file can be read.
  */
  if( nPage>pPager->mxPgno ){
    pPager->mxPgno = (Pgno)nPage;
  }

  *pnPage = nPage;
  return SQLITE_OK;
}

#ifndef SQLITE_OMIT_WAL
/*
** Check if the *-wal file that corresponds to the database opened by pPager
** exists if the database is not empty, or verify that the *-wal file does
** not exist (by deleting it) if the database file is empty.
**
** If the database is not empty and the *-wal file exists, open the pager
** in WAL mode.  If the database is empty or if no *-wal file exists and
** if no error occurs, make sure Pager.journalMode is not set to
** PAGER_JOURNALMODE_WAL.
**
** Return SQLITE_OK or an error code.
**
** The caller must hold a SHARED lock on the database file to call this
** function. Because an EXCLUSIVE lock on the db file is required to delete
** a WAL on a none-empty database, this ensures there is no race condition
** between the xAccess() below and an xDelete() being executed by some
** other connection.
*/
static int pagerOpenWalIfPresent(Pager *pPager){
  int rc = SQLITE_OK;
  assert( pPager->eState==PAGER_OPEN );
  assert( pPager->eLock>=SHARED_LOCK );

  if( !pPager->tempFile ){
    int isWal;                    /* True if WAL file exists */
    rc = sqlite3OsAccess(
        pPager->pVfs, pPager->zWal, SQLITE_ACCESS_EXISTS, &isWal
    );
    if( rc==SQLITE_OK ){
      if( isWal ){
        Pgno nPage;                   /* Size of the database file */

        rc = pagerPagecount(pPager, &nPage);
        if( rc ) return rc;
        if( nPage==0 ){
          rc = sqlite3OsDelete(pPager->pVfs, pPager->zWal, 0);
        }else{
          testcase( sqlite3PcachePagecount(pPager->pPCache)==0 );
          rc = sqlite3PagerOpenWal(pPager, 0);
        }
      }else if( pPager->journalMode==PAGER_JOURNALMODE_WAL ){
        pPager->journalMode = PAGER_JOURNALMODE_DELETE;
      }
    }
  }
  return rc;
}
#endif

/*
** Playback savepoint pSavepoint. Or, if pSavepoint==NULL, then playback
** the entire super-journal file. The case pSavepoint==NULL occurs when
** a ROLLBACK TO command is invoked on a SAVEPOINT that is a transaction
** savepoint.
**
** When pSavepoint is not NULL (meaning a non-transaction savepoint is
** being rolled back), then the rollback consists of up to three stages,
** performed in the order specified:
**
**   * Pages are played back from the main journal starting at byte
**     offset PagerSavepoint.iOffset and continuing to
**     PagerSavepoint.iHdrOffset, or to the end of the main journal
**     file if PagerSavepoint.iHdrOffset is zero.
**
**   * If PagerSavepoint.iHdrOffset is not zero, then pages are played
**     back starting from the journal header immediately following
**     PagerSavepoint.iHdrOffset to the end of the main journal file.
**
**   * Pages are then played back from the sub-journal file, starting
**     with the PagerSavepoint.iSubRec and continuing to the end of
**     the journal file.
**
** Throughout the rollback process, each time a page is rolled back, the
** corresponding bit is set in a bitvec structure (variable pDone in the
** implementation below). This is used to ensure that a page is only
** rolled back the first time it is encountered in either journal.
**
** If pSavepoint is NULL, then pages are only played back from the main
** journal file. There is no need for a bitvec in this case.
**
** In either case, before playback commences the Pager.dbSize variable
** is reset to the value that it held at the start of the savepoint
** (or transaction). No page with a page-number greater than this value
** is played back. If one is encountered it is simply skipped.
*/
static int pagerPlaybackSavepoint(Pager *pPager, PagerSavepoint *pSavepoint){
  i64 szJ;                 /* Effective size of the main journal */
  i64 iHdrOff;             /* End of first segment of main-journal records */
  int rc = SQLITE_OK;      /* Return code */
  Bitvec *pDone = 0;       /* Bitvec to ensure pages played back only once */

  assert( pPager->eState!=PAGER_ERROR );
  assert( pPager->eState>=PAGER_WRITER_LOCKED );

  /* Allocate a bitvec to use to store the set of pages rolled back */
  if( pSavepoint ){
    pDone = sqlite3BitvecCreate(pSavepoint->nOrig);
    if( !pDone ){
      return SQLITE_NOMEM_BKPT;
    }
  }

  /* Set the database size back to the value it was before the savepoint
  ** being reverted was opened.
  */
  pPager->dbSize = pSavepoint ? pSavepoint->nOrig : pPager->dbOrigSize;
  pPager->changeCountDone = pPager->tempFile;

  if( !pSavepoint && pagerUseWal(pPager) ){
    return pagerRollbackWal(pPager);
  }

  /* Use pPager->journalOff as the effective size of the main rollback
  ** journal.  The actual file might be larger than this in
  ** PAGER_JOURNALMODE_TRUNCATE or PAGER_JOURNALMODE_PERSIST.  But anything
  ** past pPager->journalOff is off-limits to us.
  */
  szJ = pPager->journalOff;
  assert( pagerUseWal(pPager)==0 || szJ==0 );

  /* Begin by rolling back records from the main journal starting at
  ** PagerSavepoint.iOffset and continuing to the next journal header.
  ** There might be records in the main journal that have a page number
  ** greater than the current database size (pPager->dbSize) but those
  ** will be skipped automatically.  Pages are added to pDone as they
  ** are played back.
  */
  if( pSavepoint && !pagerUseWal(pPager) ){
    iHdrOff = pSavepoint->iHdrOffset ? pSavepoint->iHdrOffset : szJ;
    pPager->journalOff = pSavepoint->iOffset;
    while( rc==SQLITE_OK && pPager->journalOff<iHdrOff ){
      rc = pager_playback_one_page(pPager, &pPager->journalOff, pDone, 1, 1);
    }
    assert( rc!=SQLITE_DONE );
  }else{
    pPager->journalOff = 0;
  }

  /* Continue rolling back records out of the main journal starting at
  ** the first journal header seen and continuing until the effective end
  ** of the main journal file.  Continue to skip out-of-range pages and
  ** continue adding pages rolled back to pDone.
  */
  while( rc==SQLITE_OK && pPager->journalOff<szJ ){
    u32 ii;            /* Loop counter */
    u32 nJRec = 0;     /* Number of Journal Records */
    u32 dummy;
    rc = readJournalHdr(pPager, 0, szJ, &nJRec, &dummy);
    assert( rc!=SQLITE_DONE );

    /*
    ** The "pPager->journalHdr+JOURNAL_HDR_SZ(pPager)==pPager->journalOff"
    ** test is related to ticket #2565.  See the discussion in the
    ** pager_playback() function for additional information.
    */
    if( nJRec==0
     && pPager->journalHdr+JOURNAL_HDR_SZ(pPager)==pPager->journalOff
    ){
      nJRec = (u32)((szJ - pPager->journalOff)/JOURNAL_PG_SZ(pPager));
    }
    for(ii=0; rc==SQLITE_OK && ii<nJRec && pPager->journalOff<szJ; ii++){
      rc = pager_playback_one_page(pPager, &pPager->journalOff, pDone, 1, 1);
    }
    assert( rc!=SQLITE_DONE );
  }
  assert( rc!=SQLITE_OK || pPager->journalOff>=szJ );

  /* Finally,  rollback pages from the sub-journal.  Page that were
  ** previously rolled back out of the main journal (and are hence in pDone)
  ** will be skipped.  Out-of-range pages are also skipped.
  */
  if( pSavepoint ){
    u32 ii;            /* Loop counter */
    i64 offset = (i64)pSavepoint->iSubRec*(4+pPager->pageSize);

#ifndef SQLITE_OMIT_WAL
    if( pagerUseWal(pPager) ){
      rc = pPager->pWalMethods->xSavepointUndo(pPager->pWal, pSavepoint->aWalData);
    }
#endif
    for(ii=pSavepoint->iSubRec; rc==SQLITE_OK && ii<pPager->nSubRec; ii++){
      assert( offset==(i64)ii*(4+pPager->pageSize) );
      rc = pager_playback_one_page(pPager, &offset, pDone, 0, 1);
    }
    assert( rc!=SQLITE_DONE );
  }

  sqlite3BitvecDestroy(pDone);
  if( rc==SQLITE_OK ){
    pPager->journalOff = szJ;
  }

  return rc;
}

/*
** Change the maximum number of in-memory pages that are allowed
** before attempting to recycle clean and unused pages.
*/
void sqlite3PagerSetCachesize(Pager *pPager, int mxPage){
  sqlite3PcacheSetCachesize(pPager->pPCache, mxPage);
}

/*
** Change the maximum number of in-memory pages that are allowed
** before attempting to spill pages to journal.
*/
int sqlite3PagerSetSpillsize(Pager *pPager, int mxPage){
  return sqlite3PcacheSetSpillsize(pPager->pPCache, mxPage);
}

/*
** Invoke SQLITE_FCNTL_MMAP_SIZE based on the current value of szMmap.
*/
static void pagerFixMaplimit(Pager *pPager){
#if SQLITE_MAX_MMAP_SIZE>0
  sqlite3_file *fd = pPager->fd;
  if( isOpen(fd) && fd->pMethods->iVersion>=3 ){
    sqlite3_int64 sz;
    sz = pPager->szMmap;
    pPager->bUseFetch = (sz>0);
    setGetterMethod(pPager);
    sqlite3OsFileControlHint(pPager->fd, SQLITE_FCNTL_MMAP_SIZE, &sz);
  }
#endif
}

/*
** Change the maximum size of any memory mapping made of the database file.
*/
void sqlite3PagerSetMmapLimit(Pager *pPager, sqlite3_int64 szMmap){
  pPager->szMmap = szMmap;
  pagerFixMaplimit(pPager);
}

/*
** Free as much memory as possible from the pager.
*/
void sqlite3PagerShrink(Pager *pPager){
  sqlite3PcacheShrink(pPager->pPCache);
}

/*
** Adjust settings of the pager to those specified in the pgFlags parameter.
**
** The "level" in pgFlags & PAGER_SYNCHRONOUS_MASK sets the robustness
** of the database to damage due to OS crashes or power failures by
** changing the number of syncs()s when writing the journals.
** There are four levels:
**
**    OFF       sqlite3OsSync() is never called.  This is the default
**              for temporary and transient files.
**
**    NORMAL    The journal is synced once before writes begin on the
**              database.  This is normally adequate protection, but
**              it is theoretically possible, though very unlikely,
**              that an inopertune power failure could leave the journal
**              in a state which would cause damage to the database
**              when it is rolled back.
**
**    FULL      The journal is synced twice before writes begin on the
**              database (with some additional information - the nRec field
**              of the journal header - being written in between the two
**              syncs).  If we assume that writing a
**              single disk sector is atomic, then this mode provides
**              assurance that the journal will not be corrupted to the
**              point of causing damage to the database during rollback.
**
**    EXTRA     This is like FULL except that is also syncs the directory
**              that contains the rollback journal after the rollback
**              journal is unlinked.
**
** The above is for a rollback-journal mode.  For WAL mode, OFF continues
** to mean that no syncs ever occur.  NORMAL means that the WAL is synced
** prior to the start of checkpoint and that the database file is synced
** at the conclusion of the checkpoint if the entire content of the WAL
** was written back into the database.  But no sync operations occur for
** an ordinary commit in NORMAL mode with WAL.  FULL means that the WAL
** file is synced following each commit operation, in addition to the
** syncs associated with NORMAL.  There is no difference between FULL
** and EXTRA for WAL mode.
**
** Do not confuse synchronous=FULL with SQLITE_SYNC_FULL.  The
** SQLITE_SYNC_FULL macro means to use the MacOSX-style full-fsync
** using fcntl(F_FULLFSYNC).  SQLITE_SYNC_NORMAL means to do an
** ordinary fsync() call.  There is no difference between SQLITE_SYNC_FULL
** and SQLITE_SYNC_NORMAL on platforms other than MacOSX.  But the
** synchronous=FULL versus synchronous=NORMAL setting determines when
** the xSync primitive is called and is relevant to all platforms.
**
** Numeric values associated with these states are OFF==1, NORMAL=2,
** and FULL=3.
*/
void sqlite3PagerSetFlags(
  Pager *pPager,        /* The pager to set safety level for */
  unsigned pgFlags      /* Various flags */
){
  unsigned level = pgFlags & PAGER_SYNCHRONOUS_MASK;
  if( pPager->tempFile ){
    pPager->noSync = 1;
    pPager->fullSync = 0;
    pPager->extraSync = 0;
  }else{
    pPager->noSync =  level==PAGER_SYNCHRONOUS_OFF ?1:0;
    pPager->fullSync = level>=PAGER_SYNCHRONOUS_FULL ?1:0;
    pPager->extraSync = level==PAGER_SYNCHRONOUS_EXTRA ?1:0;
  }
  if( pPager->noSync ){
    pPager->syncFlags = 0;
  }else if( pgFlags & PAGER_FULLFSYNC ){
    pPager->syncFlags = SQLITE_SYNC_FULL;
  }else{
    pPager->syncFlags = SQLITE_SYNC_NORMAL;
  }
  pPager->walSyncFlags = (pPager->syncFlags<<2);
  if( pPager->fullSync ){
    pPager->walSyncFlags |= pPager->syncFlags;
  }
  if( (pgFlags & PAGER_CKPT_FULLFSYNC) && !pPager->noSync ){
    pPager->walSyncFlags |= (SQLITE_SYNC_FULL<<2);
  }
  if( pgFlags & PAGER_CACHESPILL ){
    pPager->doNotSpill &= ~SPILLFLAG_OFF;
  }else{
    pPager->doNotSpill |= SPILLFLAG_OFF;
  }
}

/*
** The following global variable is incremented whenever the library
** attempts to open a temporary file.  This information is used for
** testing and analysis only. 
*/
#ifdef SQLITE_TEST
int sqlite3_opentemp_count = 0;
#endif

/*
** Open a temporary file.
**
** Write the file descriptor into *pFile. Return SQLITE_OK on success
** or some other error code if we fail. The OS will automatically
** delete the temporary file when it is closed.
**
** The flags passed to the VFS layer xOpen() call are those specified
** by parameter vfsFlags ORed with the following:
**
**     SQLITE_OPEN_READWRITE
**     SQLITE_OPEN_CREATE
**     SQLITE_OPEN_EXCLUSIVE
**     SQLITE_OPEN_DELETEONCLOSE
*/
static int pagerOpentemp(
  Pager *pPager,        /* The pager object */
  sqlite3_file *pFile,  /* Write the file descriptor here */
  int vfsFlags          /* Flags passed through to the VFS */
){
  int rc;               /* Return code */

#ifdef SQLITE_TEST
  sqlite3_opentemp_count++;  /* Used for testing and analysis only */
#endif

  vfsFlags |=  SQLITE_OPEN_READWRITE | SQLITE_OPEN_CREATE |
            SQLITE_OPEN_EXCLUSIVE | SQLITE_OPEN_DELETEONCLOSE;
  rc = sqlite3OsOpen(pPager->pVfs, 0, pFile, vfsFlags, 0);
  assert( rc!=SQLITE_OK || isOpen(pFile) );
  return rc;
}

/*
** Set the busy handler function.
**
** The pager invokes the busy-handler if sqlite3OsLock() returns
** SQLITE_BUSY when trying to upgrade from no-lock to a SHARED lock,
** or when trying to upgrade from a RESERVED lock to an EXCLUSIVE
** lock. It does *not* invoke the busy handler when upgrading from
** SHARED to RESERVED, or when upgrading from SHARED to EXCLUSIVE
** (which occurs during hot-journal rollback). Summary:
**
**   Transition                        | Invokes xBusyHandler
**   --------------------------------------------------------
**   NO_LOCK       -> SHARED_LOCK      | Yes
**   SHARED_LOCK   -> RESERVED_LOCK    | No
**   SHARED_LOCK   -> EXCLUSIVE_LOCK   | No
**   RESERVED_LOCK -> EXCLUSIVE_LOCK   | Yes
**
** If the busy-handler callback returns non-zero, the lock is
** retried. If it returns zero, then the SQLITE_BUSY error is
** returned to the caller of the pager API function.
*/
void sqlite3PagerSetBusyHandler(
  Pager *pPager,                       /* Pager object */
  int (*xBusyHandler)(void *),         /* Pointer to busy-handler function */
  void *pBusyHandlerArg                /* Argument to pass to xBusyHandler */
){
  void **ap;
  pPager->xBusyHandler = xBusyHandler;
  pPager->pBusyHandlerArg = pBusyHandlerArg;
  ap = (void **)&pPager->xBusyHandler;
  assert( ((int(*)(void *))(ap[0]))==xBusyHandler );
  assert( ap[1]==pBusyHandlerArg );
  sqlite3OsFileControlHint(pPager->fd, SQLITE_FCNTL_BUSYHANDLER, (void *)ap);
}

/*
** Change the page size used by the Pager object. The new page size
** is passed in *pPageSize.
**
** If the pager is in the error state when this function is called, it
** is a no-op. The value returned is the error state error code (i.e.
** one of SQLITE_IOERR, an SQLITE_IOERR_xxx sub-code or SQLITE_FULL).
**
** Otherwise, if all of the following are true:
**
**   * the new page size (value of *pPageSize) is valid (a power
**     of two between 512 and SQLITE_MAX_PAGE_SIZE, inclusive), and
**
**   * there are no outstanding page references, and
**
**   * the database is either not an in-memory database or it is
**     an in-memory database that currently consists of zero pages.
**
** then the pager object page size is set to *pPageSize.
**
** If the page size is changed, then this function uses sqlite3PagerMalloc()
** to obtain a new Pager.pTmpSpace buffer. If this allocation attempt
** fails, SQLITE_NOMEM is returned and the page size remains unchanged.
** In all other cases, SQLITE_OK is returned.
**
** If the page size is not changed, either because one of the enumerated
** conditions above is not true, the pager was in error state when this
** function was called, or because the memory allocation attempt failed,
** then *pPageSize is set to the old, retained page size before returning.
*/
int sqlite3PagerSetPagesize(Pager *pPager, u32 *pPageSize, int nReserve){
  int rc = SQLITE_OK;

  /* It is not possible to do a full assert_pager_state() here, as this
  ** function may be called from within PagerOpen(), before the state
  ** of the Pager object is internally consistent.
  **
  ** At one point this function returned an error if the pager was in
  ** PAGER_ERROR state. But since PAGER_ERROR state guarantees that
  ** there is at least one outstanding page reference, this function
  ** is a no-op for that case anyhow.
  */

  u32 pageSize = *pPageSize;
  assert( pageSize==0 || (pageSize>=512 && pageSize<=SQLITE_MAX_PAGE_SIZE) );
  if( (pPager->memDb==0 || pPager->dbSize==0)
   && sqlite3PcacheRefCount(pPager->pPCache)==0
   && pageSize && pageSize!=(u32)pPager->pageSize
  ){
    char *pNew = NULL;             /* New temp space */
    i64 nByte = 0;

    if( pPager->eState>PAGER_OPEN && isOpen(pPager->fd) ){
      rc = sqlite3OsFileSize(pPager->fd, &nByte);
    }
    if( rc==SQLITE_OK ){
      /* 8 bytes of zeroed overrun space is sufficient so that the b-tree
      * cell header parser will never run off the end of the allocation */
      pNew = (char *)sqlite3PageMalloc(pageSize+8);
      if( !pNew ){
        rc = SQLITE_NOMEM_BKPT;
      }else{
        memset(pNew+pageSize, 0, 8);
      }
    }

    if( rc==SQLITE_OK ){
      pager_reset(pPager);
      rc = sqlite3PcacheSetPageSize(pPager->pPCache, pageSize);
    }
    if( rc==SQLITE_OK ){
      sqlite3PageFree(pPager->pTmpSpace);
      pPager->pTmpSpace = pNew;
      pPager->dbSize = (Pgno)((nByte+pageSize-1)/pageSize);
      pPager->pageSize = pageSize;
      pPager->lckPgno = (Pgno)(PENDING_BYTE/pageSize) + 1;
    }else{
      sqlite3PageFree(pNew);
    }
  }

  *pPageSize = pPager->pageSize;
  if( rc==SQLITE_OK ){
    if( nReserve<0 ) nReserve = pPager->nReserve;
    assert( nReserve>=0 && nReserve<1000 );
    pPager->nReserve = (i16)nReserve;
    pagerFixMaplimit(pPager);
  }
  return rc;
}

/*
** Return a pointer to the "temporary page" buffer held internally
** by the pager.  This is a buffer that is big enough to hold the
** entire content of a database page.  This buffer is used internally
** during rollback and will be overwritten whenever a rollback
** occurs.  But other modules are free to use it too, as long as
** no rollbacks are happening.
*/
void *sqlite3PagerTempSpace(Pager *pPager){
  return pPager->pTmpSpace;
}

/*
** Attempt to set the maximum database page count if mxPage is positive.
** Make no changes if mxPage is zero or negative.  And never reduce the
** maximum page count below the current size of the database.
**
** Regardless of mxPage, return the current maximum page count.
*/
Pgno sqlite3PagerMaxPageCount(Pager *pPager, Pgno mxPage){
  if( mxPage>0 ){
    pPager->mxPgno = mxPage;
  }
  assert( pPager->eState!=PAGER_OPEN );      /* Called only by OP_MaxPgcnt */
  /* assert( pPager->mxPgno>=pPager->dbSize ); */
  /* OP_MaxPgcnt ensures that the parameter passed to this function is not
  ** less than the total number of valid pages in the database. But this
  ** may be less than Pager.dbSize, and so the assert() above is not valid */
  return pPager->mxPgno;
}

/*
** The following set of routines are used to disable the simulated
** I/O error mechanism.  These routines are used to avoid simulated
** errors in places where we do not care about errors.
**
** Unless -DSQLITE_TEST=1 is used, these routines are all no-ops
** and generate no code.
*/
#ifdef SQLITE_TEST
extern int sqlite3_io_error_pending;
extern int sqlite3_io_error_hit;
static int saved_cnt;
void disable_simulated_io_errors(void){
  saved_cnt = sqlite3_io_error_pending;
  sqlite3_io_error_pending = -1;
}
void enable_simulated_io_errors(void){
  sqlite3_io_error_pending = saved_cnt;
}
#else
# define disable_simulated_io_errors()
# define enable_simulated_io_errors()
#endif

/*
** Read the first N bytes from the beginning of the file into memory
** that pDest points to.
**
** If the pager was opened on a transient file (zFilename==""), or
** opened on a file less than N bytes in size, the output buffer is
** zeroed and SQLITE_OK returned. The rationale for this is that this
** function is used to read database headers, and a new transient or
** zero sized database has a header than consists entirely of zeroes.
**
** If any IO error apart from SQLITE_IOERR_SHORT_READ is encountered,
** the error code is returned to the caller and the contents of the
** output buffer undefined.
*/
int sqlite3PagerReadFileheader(Pager *pPager, int N, unsigned char *pDest){
  int rc = SQLITE_OK;
  memset(pDest, 0, N);
  assert( isOpen(pPager->fd) || pPager->tempFile );

  /* This routine is only called by btree immediately after creating
  ** the Pager object.  There has not been an opportunity to transition
  ** to WAL mode yet.
  */
  assert( !pagerUseWal(pPager) );

  if( isOpen(pPager->fd) ){
    IOTRACE(("DBHDR %p 0 %d\n", pPager, N))
    rc = sqlite3OsRead(pPager->fd, pDest, N, 0);
    if( rc==SQLITE_IOERR_SHORT_READ ){
      rc = SQLITE_OK;
    }
  }
  return rc;
}

/*
** This function may only be called when a read-transaction is open on
** the pager. It returns the total number of pages in the database.
**
** However, if the file is between 1 and <page-size> bytes in size, then
** this is considered a 1 page file.
*/
void sqlite3PagerPagecount(Pager *pPager, int *pnPage){
  assert( pPager->eState>=PAGER_READER );
  assert( pPager->eState!=PAGER_WRITER_FINISHED );
  *pnPage = (int)pPager->dbSize;
}


/*
** Try to obtain a lock of type locktype on the database file. If
** a similar or greater lock is already held, this function is a no-op
** (returning SQLITE_OK immediately).
**
** Otherwise, attempt to obtain the lock using sqlite3OsLock(). Invoke
** the busy callback if the lock is currently not available. Repeat
** until the busy callback returns false or until the attempt to
** obtain the lock succeeds.
**
** Return SQLITE_OK on success and an error code if we cannot obtain
** the lock. If the lock is obtained successfully, set the Pager.state
** variable to locktype before returning.
*/
static int pager_wait_on_lock(Pager *pPager, int locktype){
  int rc;                              /* Return code */

  /* Check that this is either a no-op (because the requested lock is
  ** already held), or one of the transitions that the busy-handler
  ** may be invoked during, according to the comment above
  ** sqlite3PagerSetBusyhandler().
  */
  assert( (pPager->eLock>=locktype)
       || (pPager->eLock==NO_LOCK && locktype==SHARED_LOCK)
       || (pPager->eLock==RESERVED_LOCK && locktype==EXCLUSIVE_LOCK)
  );

  do {
    rc = pagerLockDb(pPager, locktype);
  }while( rc==SQLITE_BUSY && pPager->xBusyHandler(pPager->pBusyHandlerArg) );
  return rc;
}

/*
** Function assertTruncateConstraint(pPager) checks that one of the
** following is true for all dirty pages currently in the page-cache:
**
**   a) The page number is less than or equal to the size of the
**      current database image, in pages, OR
**
**   b) if the page content were written at this time, it would not
**      be necessary to write the current content out to the sub-journal.
**
** If the condition asserted by this function were not true, and the
** dirty page were to be discarded from the cache via the pagerStress()
** routine, pagerStress() would not write the current page content to
** the database file. If a savepoint transaction were rolled back after
** this happened, the correct behavior would be to restore the current
** content of the page. However, since this content is not present in either
** the database file or the portion of the rollback journal and
** sub-journal rolled back the content could not be restored and the
** database image would become corrupt. It is therefore fortunate that
** this circumstance cannot arise.
*/
#if defined(SQLITE_DEBUG)
static void assertTruncateConstraintCb(PgHdr *pPg){
  Pager *pPager = pPg->pPager;
  assert( pPg->flags&PGHDR_DIRTY );
  if( pPg->pgno>pPager->dbSize ){      /* if (a) is false */
    Pgno pgno = pPg->pgno;
    int i;
    for(i=0; i<pPg->pPager->nSavepoint; i++){
      PagerSavepoint *p = &pPager->aSavepoint[i];
      assert( p->nOrig<pgno || sqlite3BitvecTestNotNull(p->pInSavepoint,pgno) );
    }
  }
}
static void assertTruncateConstraint(Pager *pPager){
  sqlite3PcacheIterateDirty(pPager->pPCache, assertTruncateConstraintCb);
}
#else
# define assertTruncateConstraint(pPager)
#endif

/*
** Truncate the in-memory database file image to nPage pages. This
** function does not actually modify the database file on disk. It
** just sets the internal state of the pager object so that the
** truncation will be done when the current transaction is committed.
**
** This function is only called right before committing a transaction.
** Once this function has been called, the transaction must either be
** rolled back or committed. It is not safe to call this function and
** then continue writing to the database.
*/
void sqlite3PagerTruncateImage(Pager *pPager, Pgno nPage){
  assert( pPager->dbSize>=nPage || CORRUPT_DB );
  assert( pPager->eState>=PAGER_WRITER_CACHEMOD );
  pPager->dbSize = nPage;

  /* At one point the code here called assertTruncateConstraint() to
  ** ensure that all pages being truncated away by this operation are,
  ** if one or more savepoints are open, present in the savepoint
  ** journal so that they can be restored if the savepoint is rolled
  ** back. This is no longer necessary as this function is now only
  ** called right before committing a transaction. So although the
  ** Pager object may still have open savepoints (Pager.nSavepoint!=0),
  ** they cannot be rolled back. So the assertTruncateConstraint() call
  ** is no longer correct. */
}


/*
** This function is called before attempting a hot-journal rollback. It
** syncs the journal file to disk, then sets pPager->journalHdr to the
** size of the journal file so that the pager_playback() routine knows
** that the entire journal file has been synced.
**
** Syncing a hot-journal to disk before attempting to roll it back ensures
** that if a power-failure occurs during the rollback, the process that
** attempts rollback following system recovery sees the same journal
** content as this process.
**
** If everything goes as planned, SQLITE_OK is returned. Otherwise,
** an SQLite error code.
*/
static int pagerSyncHotJournal(Pager *pPager){
  int rc = SQLITE_OK;
  if( !pPager->noSync ){
    rc = sqlite3OsSync(pPager->jfd, SQLITE_SYNC_NORMAL);
  }
  if( rc==SQLITE_OK ){
    rc = sqlite3OsFileSize(pPager->jfd, &pPager->journalHdr);
  }
  return rc;
}

#if SQLITE_MAX_MMAP_SIZE>0
/*
** Obtain a reference to a memory mapped page object for page number pgno.
** The new object will use the pointer pData, obtained from xFetch().
** If successful, set *ppPage to point to the new page reference
** and return SQLITE_OK. Otherwise, return an SQLite error code and set
** *ppPage to zero.
**
** Page references obtained by calling this function should be released
** by calling pagerReleaseMapPage().
*/
static int pagerAcquireMapPage(
  Pager *pPager,                  /* Pager object */
  Pgno pgno,                      /* Page number */
  void *pData,                    /* xFetch()'d data for this page */
  PgHdr **ppPage                  /* OUT: Acquired page object */
){
  PgHdr *p;                       /* Memory mapped page to return */
 
  if( pPager->pMmapFreelist ){
    *ppPage = p = pPager->pMmapFreelist;
    pPager->pMmapFreelist = p->pDirty;
    p->pDirty = 0;
    assert( pPager->nExtra>=8 );
    memset(p->pExtra, 0, 8);
  }else{
    *ppPage = p = (PgHdr *)sqlite3MallocZero(sizeof(PgHdr) + pPager->nExtra);
    if( p==0 ){
      sqlite3OsUnfetch(pPager->fd, (i64)(pgno-1) * pPager->pageSize, pData);
      return SQLITE_NOMEM_BKPT;
    }
    p->pExtra = (void *)&p[1];
    p->flags = PGHDR_MMAP;
    p->nRef = 1;
    p->pPager = pPager;
  }

  assert( p->pExtra==(void *)&p[1] );
  assert( p->pPage==0 );
  assert( p->flags==PGHDR_MMAP );
  assert( p->pPager==pPager );
  assert( p->nRef==1 );

  p->pgno = pgno;
  p->pData = pData;
  pPager->nMmapOut++;

  return SQLITE_OK;
}
#endif

/*
** Release a reference to page pPg. pPg must have been returned by an
** earlier call to pagerAcquireMapPage().
*/
static void pagerReleaseMapPage(PgHdr *pPg){
  Pager *pPager = pPg->pPager;
  pPager->nMmapOut--;
  pPg->pDirty = pPager->pMmapFreelist;
  pPager->pMmapFreelist = pPg;

  assert( pPager->fd->pMethods->iVersion>=3 );
  sqlite3OsUnfetch(pPager->fd, (i64)(pPg->pgno-1)*pPager->pageSize, pPg->pData);
}

/*
** Free all PgHdr objects stored in the Pager.pMmapFreelist list.
*/
static void pagerFreeMapHdrs(Pager *pPager){
  PgHdr *p;
  PgHdr *pNext;
  for(p=pPager->pMmapFreelist; p; p=pNext){
    pNext = p->pDirty;
    sqlite3_free(p);
  }
}

/* Verify that the database file has not be deleted or renamed out from
** under the pager.  Return SQLITE_OK if the database is still where it ought
** to be on disk.  Return non-zero (SQLITE_READONLY_DBMOVED or some other error
** code from sqlite3OsAccess()) if the database has gone missing.
*/
static int databaseIsUnmoved(Pager *pPager){
  int bHasMoved = 0;
  int rc;

  if( pPager->tempFile ) return SQLITE_OK;
  if( pPager->dbSize==0 ) return SQLITE_OK;
  assert( pPager->zFilename && pPager->zFilename[0] );
  rc = sqlite3OsFileControl(pPager->fd, SQLITE_FCNTL_HAS_MOVED, &bHasMoved);
  if( rc==SQLITE_NOTFOUND ){
    /* If the HAS_MOVED file-control is unimplemented, assume that the file
    ** has not been moved.  That is the historical behavior of SQLite: prior to
    ** version 3.8.3, it never checked */
    rc = SQLITE_OK;
  }else if( rc==SQLITE_OK && bHasMoved ){
    rc = SQLITE_READONLY_DBMOVED;
  }
  return rc;
}


/*
** Shutdown the page cache.  Free all memory and close all files.
**
** If a transaction was in progress when this routine is called, that
** transaction is rolled back.  All outstanding pages are invalidated
** and their memory is freed.  Any attempt to use a page associated
** with this page cache after this function returns will likely
** result in a coredump.
**
** This function always succeeds. If a transaction is active an attempt
** is made to roll it back. If an error occurs during the rollback
** a hot journal may be left in the filesystem but no error is returned
** to the caller.
*/
int sqlite3PagerClose(Pager *pPager, sqlite3 *db){
  u8 *pTmp = (u8*)pPager->pTmpSpace;
  assert( db || pagerUseWal(pPager)==0 );
  assert( assert_pager_state(pPager) );
  disable_simulated_io_errors();
  sqlite3BeginBenignMalloc();
  pagerFreeMapHdrs(pPager);
  /* pPager->errCode = 0; */
  pPager->exclusiveMode = 0;
#ifndef SQLITE_OMIT_WAL
  {
    u8 *a = 0;
    assert( db || pPager->pWal==0 );
    if( db && 0==(db->flags & SQLITE_NoCkptOnClose)
     && SQLITE_OK==databaseIsUnmoved(pPager)
    ){
      a = pTmp;
    }
    if (pagerUseWal(pPager)) {
      pPager->pWalMethods->xClose(pPager->pWal, db, pPager->walSyncFlags, pPager->pageSize,a);
    }
    pPager->pWal = 0;
  }
#endif
  pager_reset(pPager);
  if( MEMDB ){
    pager_unlock(pPager);
  }else{
    /* If it is open, sync the journal file before calling UnlockAndRollback.
    ** If this is not done, then an unsynced portion of the open journal
    ** file may be played back into the database. If a power failure occurs
    ** while this is happening, the database could become corrupt.
    **
    ** If an error occurs while trying to sync the journal, shift the pager
    ** into the ERROR state. This causes UnlockAndRollback to unlock the
    ** database and close the journal file without attempting to roll it
    ** back or finalize it. The next database user will have to do hot-journal
    ** rollback before accessing the database file.
    */
    if( isOpen(pPager->jfd) ){
      pager_error(pPager, pagerSyncHotJournal(pPager));
    }
    pagerUnlockAndRollback(pPager);
  }
  sqlite3EndBenignMalloc();
  enable_simulated_io_errors();
  PAGERTRACE(("CLOSE %d\n", PAGERID(pPager)));
  IOTRACE(("CLOSE %p\n", pPager))
  sqlite3OsClose(pPager->jfd);
  sqlite3OsClose(pPager->fd);
  sqlite3PageFree(pTmp);
  sqlite3PcacheClose(pPager->pPCache);
  assert( !pPager->aSavepoint && !pPager->pInJournal );
  assert( !isOpen(pPager->jfd) && !isOpen(pPager->sjfd) );

  sqlite3_free(pPager);
  return SQLITE_OK;
}

#if !defined(NDEBUG) || defined(SQLITE_TEST)
/*
** Return the page number for page pPg.
*/
Pgno sqlite3PagerPagenumber(DbPage *pPg){
  return pPg->pgno;
}
#endif

/*
** Increment the reference count for page pPg.
*/
void sqlite3PagerRef(DbPage *pPg){
  sqlite3PcacheRef(pPg);
}

/*
** Sync the journal. In other words, make sure all the pages that have
** been written to the journal have actually reached the surface of the
** disk and can be restored in the event of a hot-journal rollback.
**
** If the Pager.noSync flag is set, then this function is a no-op.
** Otherwise, the actions required depend on the journal-mode and the
** device characteristics of the file-system, as follows:
**
**   * If the journal file is an in-memory journal file, no action need
**     be taken.
**
**   * Otherwise, if the device does not support the SAFE_APPEND property,
**     then the nRec field of the most recently written journal header
**     is updated to contain the number of journal records that have
**     been written following it. If the pager is operating in full-sync
**     mode, then the journal file is synced before this field is updated.
**
**   * If the device does not support the SEQUENTIAL property, then
**     journal file is synced.
**
** Or, in pseudo-code:
**
**   if( NOT <in-memory journal> ){
**     if( NOT SAFE_APPEND ){
**       if( <full-sync mode> ) xSync(<journal file>);
**       <update nRec field>
**     }
**     if( NOT SEQUENTIAL ) xSync(<journal file>);
**   }
**
** If successful, this routine clears the PGHDR_NEED_SYNC flag of every
** page currently held in memory before returning SQLITE_OK. If an IO
** error is encountered, then the IO error code is returned to the caller.
*/
static int syncJournal(Pager *pPager, int newHdr){
  int rc;                         /* Return code */

  assert( pPager->eState==PAGER_WRITER_CACHEMOD
       || pPager->eState==PAGER_WRITER_DBMOD
  );
  assert( assert_pager_state(pPager) );
  assert( !pagerUseWal(pPager) );

  rc = sqlite3PagerExclusiveLock(pPager);
  if( rc!=SQLITE_OK ) return rc;

  if( !pPager->noSync ){
    assert( !pPager->tempFile );
    if( isOpen(pPager->jfd) && pPager->journalMode!=PAGER_JOURNALMODE_MEMORY ){
      const int iDc = sqlite3OsDeviceCharacteristics(pPager->fd);
      assert( isOpen(pPager->jfd) );

      if( 0==(iDc&SQLITE_IOCAP_SAFE_APPEND) ){
        /* This block deals with an obscure problem. If the last connection
        ** that wrote to this database was operating in persistent-journal
        ** mode, then the journal file may at this point actually be larger
        ** than Pager.journalOff bytes. If the next thing in the journal
        ** file happens to be a journal-header (written as part of the
        ** previous connection's transaction), and a crash or power-failure
        ** occurs after nRec is updated but before this connection writes
        ** anything else to the journal file (or commits/rolls back its
        ** transaction), then SQLite may become confused when doing the
        ** hot-journal rollback following recovery. It may roll back all
        ** of this connections data, then proceed to rolling back the old,
        ** out-of-date data that follows it. Database corruption.
        **
        ** To work around this, if the journal file does appear to contain
        ** a valid header following Pager.journalOff, then write a 0x00
        ** byte to the start of it to prevent it from being recognized.
        **
        ** Variable iNextHdrOffset is set to the offset at which this
        ** problematic header will occur, if it exists. aMagic is used
        ** as a temporary buffer to inspect the first couple of bytes of
        ** the potential journal header.
        */
        i64 iNextHdrOffset;
        u8 aMagic[8];
        u8 zHeader[sizeof(aJournalMagic)+4];

        memcpy(zHeader, aJournalMagic, sizeof(aJournalMagic));
        put32bits(&zHeader[sizeof(aJournalMagic)], pPager->nRec);

        iNextHdrOffset = journalHdrOffset(pPager);
        rc = sqlite3OsRead(pPager->jfd, aMagic, 8, iNextHdrOffset);
        if( rc==SQLITE_OK && 0==memcmp(aMagic, aJournalMagic, 8) ){
          static const u8 zerobyte = 0;
          rc = sqlite3OsWrite(pPager->jfd, &zerobyte, 1, iNextHdrOffset);
        }
        if( rc!=SQLITE_OK && rc!=SQLITE_IOERR_SHORT_READ ){
          return rc;
        }

        /* Write the nRec value into the journal file header. If in
        ** full-synchronous mode, sync the journal first. This ensures that
        ** all data has really hit the disk before nRec is updated to mark
        ** it as a candidate for rollback.
        **
        ** This is not required if the persistent media supports the
        ** SAFE_APPEND property. Because in this case it is not possible
        ** for garbage data to be appended to the file, the nRec field
        ** is populated with 0xFFFFFFFF when the journal header is written
        ** and never needs to be updated.
        */
        if( pPager->fullSync && 0==(iDc&SQLITE_IOCAP_SEQUENTIAL) ){
          PAGERTRACE(("SYNC journal of %d\n", PAGERID(pPager)));
          IOTRACE(("JSYNC %p\n", pPager))
          rc = sqlite3OsSync(pPager->jfd, pPager->syncFlags);
          if( rc!=SQLITE_OK ) return rc;
        }
        IOTRACE(("JHDR %p %lld\n", pPager, pPager->journalHdr));
        rc = sqlite3OsWrite(
            pPager->jfd, zHeader, sizeof(zHeader), pPager->journalHdr
        );
        if( rc!=SQLITE_OK ) return rc;
      }
      if( 0==(iDc&SQLITE_IOCAP_SEQUENTIAL) ){
        PAGERTRACE(("SYNC journal of %d\n", PAGERID(pPager)));
        IOTRACE(("JSYNC %p\n", pPager))
        rc = sqlite3OsSync(pPager->jfd, pPager->syncFlags|
          (pPager->syncFlags==SQLITE_SYNC_FULL?SQLITE_SYNC_DATAONLY:0)
        );
        if( rc!=SQLITE_OK ) return rc;
      }

      pPager->journalHdr = pPager->journalOff;
      if( newHdr && 0==(iDc&SQLITE_IOCAP_SAFE_APPEND) ){
        pPager->nRec = 0;
        rc = writeJournalHdr(pPager);
        if( rc!=SQLITE_OK ) return rc;
      }
    }else{
      pPager->journalHdr = pPager->journalOff;
    }
  }

  /* Unless the pager is in noSync mode, the journal file was just
  ** successfully synced. Either way, clear the PGHDR_NEED_SYNC flag on
  ** all pages.
  */
  sqlite3PcacheClearSyncFlags(pPager->pPCache);
  pPager->eState = PAGER_WRITER_DBMOD;
  assert( assert_pager_state(pPager) );
  return SQLITE_OK;
}

/*
** The argument is the first in a linked list of dirty pages connected
** by the PgHdr.pDirty pointer. This function writes each one of the
** in-memory pages in the list to the database file. The argument may
** be NULL, representing an empty list. In this case this function is
** a no-op.
**
** The pager must hold at least a RESERVED lock when this function
** is called. Before writing anything to the database file, this lock
** is upgraded to an EXCLUSIVE lock. If the lock cannot be obtained,
** SQLITE_BUSY is returned and no data is written to the database file.
**
** If the pager is a temp-file pager and the actual file-system file
** is not yet open, it is created and opened before any data is
** written out.
**
** Once the lock has been upgraded and, if necessary, the file opened,
** the pages are written out to the database file in list order. Writing
** a page is skipped if it meets either of the following criteria:
**
**   * The page number is greater than Pager.dbSize, or
**   * The PGHDR_DONT_WRITE flag is set on the page.
**
** If writing out a page causes the database file to grow, Pager.dbFileSize
** is updated accordingly. If page 1 is written out, then the value cached
** in Pager.dbFileVers[] is updated to match the new value stored in
** the database file.
**
** If everything is successful, SQLITE_OK is returned. If an IO error
** occurs, an IO error code is returned. Or, if the EXCLUSIVE lock cannot
** be obtained, SQLITE_BUSY is returned.
*/
static int pager_write_pagelist(Pager *pPager, PgHdr *pList){
  int rc = SQLITE_OK;                  /* Return code */

  /* This function is only called for rollback pagers in WRITER_DBMOD state. */
  assert( !pagerUseWal(pPager) );
  assert( pPager->tempFile || pPager->eState==PAGER_WRITER_DBMOD );
  assert( pPager->eLock==EXCLUSIVE_LOCK );
  assert( isOpen(pPager->fd) || pList->pDirty==0 );

  /* If the file is a temp-file has not yet been opened, open it now. It
  ** is not possible for rc to be other than SQLITE_OK if this branch
  ** is taken, as pager_wait_on_lock() is a no-op for temp-files.
  */
  if( !isOpen(pPager->fd) ){
    assert( pPager->tempFile && rc==SQLITE_OK );
    rc = pagerOpentemp(pPager, pPager->fd, pPager->vfsFlags);
  }

  /* Before the first write, give the VFS a hint of what the final
  ** file size will be.
  */
  assert( rc!=SQLITE_OK || isOpen(pPager->fd) );
  if( rc==SQLITE_OK
   && pPager->dbHintSize<pPager->dbSize
   && (pList->pDirty || pList->pgno>pPager->dbHintSize)
  ){
    sqlite3_int64 szFile = pPager->pageSize * (sqlite3_int64)pPager->dbSize;
    sqlite3OsFileControlHint(pPager->fd, SQLITE_FCNTL_SIZE_HINT, &szFile);
    pPager->dbHintSize = pPager->dbSize;
  }

  while( rc==SQLITE_OK && pList ){
    Pgno pgno = pList->pgno;

    /* If there are dirty pages in the page cache with page numbers greater
    ** than Pager.dbSize, this means sqlite3PagerTruncateImage() was called to
    ** make the file smaller (presumably by auto-vacuum code). Do not write
    ** any such pages to the file.
    **
    ** Also, do not write out any page that has the PGHDR_DONT_WRITE flag
    ** set (set by sqlite3PagerDontWrite()).
    */
    if( pgno<=pPager->dbSize && 0==(pList->flags&PGHDR_DONT_WRITE) ){
      i64 offset = (pgno-1)*(i64)pPager->pageSize;   /* Offset to write */
      char *pData;                                   /* Data to write */   

      assert( (pList->flags&PGHDR_NEED_SYNC)==0 );
      if( pList->pgno==1 ) pager_write_changecounter(pList);

      pData = pList->pData;

      /* Write out the page data. */
      rc = sqlite3OsWrite(pPager->fd, pData, pPager->pageSize, offset);

      /* If page 1 was just written, update Pager.dbFileVers to match
      ** the value now stored in the database file. If writing this
      ** page caused the database file to grow, update dbFileSize.
      */
      if( pgno==1 ){
        memcpy(&pPager->dbFileVers, &pData[24], sizeof(pPager->dbFileVers));
      }
      if( pgno>pPager->dbFileSize ){
        pPager->dbFileSize = pgno;
      }
      pPager->aStat[PAGER_STAT_WRITE]++;

      /* Update any backup objects copying the contents of this pager. */
      sqlite3BackupUpdate(pPager->pBackup, pgno, (u8*)pList->pData);

      PAGERTRACE(("STORE %d page %d hash(%08x)\n",
                   PAGERID(pPager), pgno, pager_pagehash(pList)));
      IOTRACE(("PGOUT %p %d\n", pPager, pgno));
      PAGER_INCR(sqlite3_pager_writedb_count);
    }else{
      PAGERTRACE(("NOSTORE %d page %d\n", PAGERID(pPager), pgno));
    }
    pager_set_pagehash(pList);
    pList = pList->pDirty;
  }

  return rc;
}

/*
** Ensure that the sub-journal file is open. If it is already open, this
** function is a no-op.
**
** SQLITE_OK is returned if everything goes according to plan. An
** SQLITE_IOERR_XXX error code is returned if a call to sqlite3OsOpen()
** fails.
*/
static int openSubJournal(Pager *pPager){
  int rc = SQLITE_OK;
  if( !isOpen(pPager->sjfd) ){
    const int flags =  SQLITE_OPEN_SUBJOURNAL | SQLITE_OPEN_READWRITE
      | SQLITE_OPEN_CREATE | SQLITE_OPEN_EXCLUSIVE
      | SQLITE_OPEN_DELETEONCLOSE;
    int nStmtSpill = sqlite3Config.nStmtSpill;
    if( pPager->journalMode==PAGER_JOURNALMODE_MEMORY || pPager->subjInMemory ){
      nStmtSpill = -1;
    }
    rc = sqlite3JournalOpen(pPager->pVfs, 0, pPager->sjfd, flags, nStmtSpill);
  }
  return rc;
}

/*
** Append a record of the current state of page pPg to the sub-journal.
**
** If successful, set the bit corresponding to pPg->pgno in the bitvecs
** for all open savepoints before returning.
**
** This function returns SQLITE_OK if everything is successful, an IO
** error code if the attempt to write to the sub-journal fails, or
** SQLITE_NOMEM if a malloc fails while setting a bit in a savepoint
** bitvec.
*/
static int subjournalPage(PgHdr *pPg){
  int rc = SQLITE_OK;
  Pager *pPager = pPg->pPager;
  if( pPager->journalMode!=PAGER_JOURNALMODE_OFF ){

    /* Open the sub-journal, if it has not already been opened */
    assert( pPager->useJournal );
    assert( isOpen(pPager->jfd) || pagerUseWal(pPager) );
    assert( isOpen(pPager->sjfd) || pPager->nSubRec==0 );
    assert( pagerUseWal(pPager)
         || pageInJournal(pPager, pPg)
         || pPg->pgno>pPager->dbOrigSize
    );
    rc = openSubJournal(pPager);

    /* If the sub-journal was opened successfully (or was already open),
    ** write the journal record into the file.  */
    if( rc==SQLITE_OK ){
      void *pData = pPg->pData;
      i64 offset = (i64)pPager->nSubRec*(4+pPager->pageSize);
      char *pData2;
      pData2 = pData;
      PAGERTRACE(("STMT-JOURNAL %d page %d\n", PAGERID(pPager), pPg->pgno));
      rc = write32bits(pPager->sjfd, offset, pPg->pgno);
      if( rc==SQLITE_OK ){
        rc = sqlite3OsWrite(pPager->sjfd, pData2, pPager->pageSize, offset+4);
      }
    }
  }
  if( rc==SQLITE_OK ){
    pPager->nSubRec++;
    assert( pPager->nSavepoint>0 );
    rc = addToSavepointBitvecs(pPager, pPg->pgno);
  }
  return rc;
}
static int subjournalPageIfRequired(PgHdr *pPg){
  if( subjRequiresPage(pPg) ){
    return subjournalPage(pPg);
  }else{
    return SQLITE_OK;
  }
}

/*
** This function is called by the pcache layer when it has reached some
** soft memory limit. The first argument is a pointer to a Pager object
** (cast as a void*). The pager is always 'purgeable' (not an in-memory
** database). The second argument is a reference to a page that is
** currently dirty but has no outstanding references. The page
** is always associated with the Pager object passed as the first
** argument.
**
** The job of this function is to make pPg clean by writing its contents
** out to the database file, if possible. This may involve syncing the
** journal file.
**
** If successful, sqlite3PcacheMakeClean() is called on the page and
** SQLITE_OK returned. If an IO error occurs while trying to make the
** page clean, the IO error code is returned. If the page cannot be
** made clean for some other reason, but no error occurs, then SQLITE_OK
** is returned by sqlite3PcacheMakeClean() is not called.
*/
static int pagerStress(void *p, PgHdr *pPg){
  Pager *pPager = (Pager *)p;
  int rc = SQLITE_OK;

  assert( pPg->pPager==pPager );
  assert( pPg->flags&PGHDR_DIRTY );

  /* The doNotSpill NOSYNC bit is set during times when doing a sync of
  ** journal (and adding a new header) is not allowed.  This occurs
  ** during calls to sqlite3PagerWrite() while trying to journal multiple
  ** pages belonging to the same sector.
  **
  ** The doNotSpill ROLLBACK and OFF bits inhibits all cache spilling
  ** regardless of whether or not a sync is required.  This is set during
  ** a rollback or by user request, respectively.
  **
  ** Spilling is also prohibited when in an error state since that could
  ** lead to database corruption.   In the current implementation it
  ** is impossible for sqlite3PcacheFetch() to be called with createFlag==3
  ** while in the error state, hence it is impossible for this routine to
  ** be called in the error state.  Nevertheless, we include a NEVER()
  ** test for the error state as a safeguard against future changes.
  */
  if( NEVER(pPager->errCode) ) return SQLITE_OK;
  testcase( pPager->doNotSpill & SPILLFLAG_ROLLBACK );
  testcase( pPager->doNotSpill & SPILLFLAG_OFF );
  testcase( pPager->doNotSpill & SPILLFLAG_NOSYNC );
  if( pPager->doNotSpill
   && ((pPager->doNotSpill & (SPILLFLAG_ROLLBACK|SPILLFLAG_OFF))!=0
      || (pPg->flags & PGHDR_NEED_SYNC)!=0)
  ){
    return SQLITE_OK;
  }

  pPager->aStat[PAGER_STAT_SPILL]++;
  pPg->pDirty = 0;
  if( pagerUseWal(pPager) ){
    /* Write a single frame for this page to the log. */
    rc = subjournalPageIfRequired(pPg);
    if( rc==SQLITE_OK ){
      rc = pagerWalFrames(pPager, pPg, 0, 0);
    }
  }else{
   
#ifdef SQLITE_ENABLE_BATCH_ATOMIC_WRITE
    if( pPager->tempFile==0 ){
      rc = sqlite3JournalCreate(pPager->jfd);
      if( rc!=SQLITE_OK ) return pager_error(pPager, rc);
    }
#endif
 
    /* Sync the journal file if required. */
    if( pPg->flags&PGHDR_NEED_SYNC
     || pPager->eState==PAGER_WRITER_CACHEMOD
    ){
      rc = syncJournal(pPager, 1);
    }
 
    /* Write the contents of the page out to the database file. */
    if( rc==SQLITE_OK ){
      assert( (pPg->flags&PGHDR_NEED_SYNC)==0 );
      rc = pager_write_pagelist(pPager, pPg);
    }
  }

  /* Mark the page as clean. */
  if( rc==SQLITE_OK ){
    PAGERTRACE(("STRESS %d page %d\n", PAGERID(pPager), pPg->pgno));
    sqlite3PcacheMakeClean(pPg);
  }

  return pager_error(pPager, rc);
}

/*
** Flush all unreferenced dirty pages to disk.
*/
int sqlite3PagerFlush(Pager *pPager){
  int rc = pPager->errCode;
  if( !MEMDB ){
    PgHdr *pList = sqlite3PcacheDirtyList(pPager->pPCache);
    assert( assert_pager_state(pPager) );
    while( rc==SQLITE_OK && pList ){
      PgHdr *pNext = pList->pDirty;
      if( pList->nRef==0 ){
        rc = pagerStress((void*)pPager, pList);
      }
      pList = pNext;
    }
  }

  return rc;
}

/*
** Allocate and initialize a new Pager object and put a pointer to it
** in *ppPager. The pager should eventually be freed by passing it
** to sqlite3PagerClose().
**
** The zFilename argument is the path to the database file to open.
** If zFilename is NULL then a randomly-named temporary file is created
** and used as the file to be cached. Temporary files are be deleted
** automatically when they are closed. If zFilename is ":memory:" then
** all information is held in cache. It is never written to disk.
** This can be used to implement an in-memory database.
**
** The nExtra parameter specifies the number of bytes of space allocated
** along with each page reference. This space is available to the user
** via the sqlite3PagerGetExtra() API.  When a new page is allocated, the
** first 8 bytes of this space are zeroed but the remainder is uninitialized.
** (The extra space is used by btree as the MemPage object.)
**
** The flags argument is used to specify properties that affect the
** operation of the pager. It should be passed some bitwise combination
** of the PAGER_* flags.
**
** The vfsFlags parameter is a bitmask to pass to the flags parameter
** of the xOpen() method of the supplied VFS when opening files.
**
** If the pager object is allocated and the specified file opened
** successfully, SQLITE_OK is returned and *ppPager set to point to
** the new pager object. If an error occurs, *ppPager is set to NULL
** and error code returned. This function may return SQLITE_NOMEM
** (sqlite3Malloc() is used to allocate memory), SQLITE_CANTOPEN or
** various SQLITE_IO_XXX errors.
*/
int sqlite3PagerOpen(
  sqlite3_vfs *pVfs,       /* The virtual file system to use */
  libsql_wal_methods *pWalMethods, /* WAL methods to use */
  void *pWalMethodsData,   /* WAL methods context data */
  Pager **ppPager,         /* OUT: Return the Pager structure here */
  const char *zFilename,   /* Name of the database file to open */
  int nExtra,              /* Extra bytes append to each in-memory page */
  int flags,               /* flags controlling this file */
  int vfsFlags,            /* flags passed through to sqlite3_vfs.xOpen() */
  void (*xReinit)(DbPage*) /* Function to reinitialize pages */
){
  u8 *pPtr;
  Pager *pPager = 0;       /* Pager object to allocate and return */
  int rc = SQLITE_OK;      /* Return code */
  int tempFile = 0;        /* True for temp files (incl. in-memory files) */
  int memDb = 0;           /* True if this is an in-memory file */
  int memJM = 0;           /* Memory journal mode */
  int readOnly = 0;        /* True if this is a read-only file */
  int journalFileSize;     /* Bytes to allocate for each journal fd */
  char *zPathname = 0;     /* Full path to database file */
  int nPathname = 0;       /* Number of bytes in zPathname */
  int useJournal = (flags & PAGER_OMIT_JOURNAL)==0; /* False to omit journal */
  int pcacheSize = sqlite3PcacheSize();       /* Bytes to allocate for PCache */
  u32 szPageDflt = SQLITE_DEFAULT_PAGE_SIZE;  /* Default page size */
  const char *zUri = 0;    /* URI args to copy */
  int nUriByte = 1;        /* Number of bytes of URI args at *zUri */

  /* Figure out how much space is required for each journal file-handle
  ** (there are two of them, the main journal and the sub-journal).  */
  journalFileSize = ROUND8(sqlite3JournalSize(pVfs));

  /* Set the output variable to NULL in case an error occurs. */
  *ppPager = 0;

#ifndef SQLITE_OMIT_MEMORYDB
  if( flags & PAGER_MEMORY ){
    memDb = 1;
    if( zFilename && zFilename[0] ){
      zPathname = sqlite3DbStrDup(0, zFilename);
      if( zPathname==0  ) return SQLITE_NOMEM_BKPT;
      nPathname = sqlite3Strlen30(zPathname);
      zFilename = 0;
    }
  }
#endif

  /* Compute and store the full pathname in an allocated buffer pointed
  ** to by zPathname, length nPathname. Or, if this is a temporary file,
  ** leave both nPathname and zPathname set to 0.
  */
  if( zFilename && zFilename[0] ){
    const char *z;
    nPathname = pVfs->mxPathname+1;
    zPathname = sqlite3DbMallocRaw(0, nPathname*2);
    if( zPathname==0 ){
      return SQLITE_NOMEM_BKPT;
    }
    zPathname[0] = 0; /* Make sure initialized even if FullPathname() fails */
    rc = sqlite3OsFullPathname(pVfs, zFilename, nPathname, zPathname);
    if( rc!=SQLITE_OK ){
      if( rc==SQLITE_OK_SYMLINK ){
        if( vfsFlags & SQLITE_OPEN_NOFOLLOW ){
          rc = SQLITE_CANTOPEN_SYMLINK;
        }else{
          rc = SQLITE_OK;
        }
      }
    }
    nPathname = sqlite3Strlen30(zPathname);
    z = zUri = &zFilename[sqlite3Strlen30(zFilename)+1];
    while( *z ){
      z += strlen(z)+1;
      z += strlen(z)+1;
    }
    nUriByte = (int)(&z[1] - zUri);
    assert( nUriByte>=1 );
    if( rc==SQLITE_OK && nPathname+8>pVfs->mxPathname ){
      /* This branch is taken when the journal path required by
      ** the database being opened will be more than pVfs->mxPathname
      ** bytes in length. This means the database cannot be opened,
      ** as it will not be possible to open the journal file or even
      ** check for a hot-journal before reading.
      */
      rc = SQLITE_CANTOPEN_BKPT;
    }
    if( rc!=SQLITE_OK ){
      sqlite3DbFree(0, zPathname);
      return rc;
    }
  }

#ifndef SQLITE_OMIT_WAL
  int nWalPathname = pWalMethods->xPathnameLen(nPathname);
#endif

  /* Allocate memory for the Pager structure, PCache object, the
  ** three file descriptors, the database file name and the journal
  ** file name. The layout in memory is as follows:
  **
  **     Pager object                    (sizeof(Pager) bytes)
  **     PCache object                   (sqlite3PcacheSize() bytes)
  **     Database file handle            (pVfs->szOsFile bytes)
  **     Sub-journal file handle         (journalFileSize bytes)
  **     Main journal file handle        (journalFileSize bytes)
  **     Ptr back to the Pager           (sizeof(Pager*) bytes)
  **     \0\0\0\0 database prefix        (4 bytes)
  **     Database file name              (nPathname+1 bytes)
  **     URI query parameters            (nUriByte bytes)
  **     Journal filename                (nPathname+8+1 bytes)
  **     WAL filename                    (nPathname+4+1 bytes)
  **     \0\0\0 terminator               (3 bytes)
  **
  ** Some 3rd-party software, over which we have no control, depends on
  ** the specific order of the filenames and the \0 separators between them
  ** so that it can (for example) find the database filename given the WAL
  ** filename without using the sqlite3_filename_database() API.  This is a
  ** misuse of SQLite and a bug in the 3rd-party software, but the 3rd-party
  ** software is in widespread use, so we try to avoid changing the filename
  ** order and formatting if possible.  In particular, the details of the
  ** filename format expected by 3rd-party software should be as follows:
  **
  **   - Main Database Path
  **   - \0
  **   - Multiple URI components consisting of:
  **     - Key
  **     - \0
  **     - Value
  **     - \0
  **   - \0
  **   - Journal Path
  **   - \0
  **   - WAL Path (zWALName)
  **   - \0
  **
  ** The sqlite3_create_filename() interface and the databaseFilename() utility
  ** that is used by sqlite3_filename_database() and kin also depend on the
  ** specific formatting and order of the various filenames, so if the format
  ** changes here, be sure to change it there as well.
  */
  assert( SQLITE_PTRSIZE==sizeof(Pager*) );
  pPtr = (u8 *)sqlite3MallocZero(
    ROUND8(sizeof(*pPager)) +            /* Pager structure */
    ROUND8(pcacheSize) +                 /* PCache object */
    ROUND8(pVfs->szOsFile) +             /* The main db file */
    journalFileSize * 2 +                /* The two journal files */
    SQLITE_PTRSIZE +                     /* Space to hold a pointer */
    4 +                                  /* Database prefix */
    nPathname + 1 +                      /* database filename */
    nUriByte +                           /* query parameters */
    nPathname + 8 + 1 +                  /* Journal filename */
#ifndef SQLITE_OMIT_WAL
    nWalPathname + 1 +                  /* WAL filename */
#endif
    3                                    /* Terminator */
  );
  assert( EIGHT_BYTE_ALIGNMENT(SQLITE_INT_TO_PTR(journalFileSize)) );
  if( !pPtr ){
    sqlite3DbFree(0, zPathname);
    return SQLITE_NOMEM_BKPT;
  }
  pPager = (Pager*)pPtr;                  pPtr += ROUND8(sizeof(*pPager));
  pPager->pPCache = (PCache*)pPtr;        pPtr += ROUND8(pcacheSize);
  pPager->fd = (sqlite3_file*)pPtr;       pPtr += ROUND8(pVfs->szOsFile);
  pPager->sjfd = (sqlite3_file*)pPtr;     pPtr += journalFileSize;
  pPager->jfd =  (sqlite3_file*)pPtr;     pPtr += journalFileSize;
  pPager->pWalMethodsData = pWalMethodsData;
  assert( EIGHT_BYTE_ALIGNMENT(pPager->jfd) );
  memcpy(pPtr, &pPager, SQLITE_PTRSIZE);  pPtr += SQLITE_PTRSIZE;

  /* Fill in the Pager.zFilename and pPager.zQueryParam fields */
                                          pPtr += 4;  /* Skip zero prefix */
  pPager->zFilename = (char*)pPtr;
  if( nPathname>0 ){
    memcpy(pPtr, zPathname, nPathname);   pPtr += nPathname + 1;
    if( zUri ){
      memcpy(pPtr, zUri, nUriByte);       pPtr += nUriByte;
    }else{
                                          pPtr++;
    }
  }


  /* Fill in Pager.zJournal */
  if( nPathname>0 ){
    pPager->zJournal = (char*)pPtr;
    memcpy(pPtr, zPathname, nPathname);   pPtr += nPathname;
    memcpy(pPtr, "-journal",8);           pPtr += 8 + 1;
#ifdef SQLITE_ENABLE_8_3_NAMES
    sqlite3FileSuffix3(zFilename,pPager->zJournal);
    pPtr = (u8*)(pPager->zJournal + sqlite3Strlen30(pPager->zJournal)+1);
#endif
  }else{
    pPager->zJournal = 0;
  }

#ifndef SQLITE_OMIT_WAL
  pPager->pWalMethods = pWalMethods;
  /* Fill in Pager.zWal */
  if( nWalPathname>0 ){
    pPager->zWal = (char*)pPtr;
    pWalMethods->xGetWalPathname((char *)pPtr, zPathname, nPathname);
    pPtr += nWalPathname;
    pPtr[0] = '\0';
    pPtr++;
#ifdef SQLITE_ENABLE_8_3_NAMES
    sqlite3FileSuffix3(zFilename, pPager->zWal);
    pPtr = (u8*)(pPager->zWal + sqlite3Strlen30(pPager->zWal)+1);
#endif
  }else{
    pPager->zWal = 0;
  }

  if (pWalMethods->xPreMainDbOpen) {
    int rc = pWalMethods->xPreMainDbOpen(pWalMethods, zPathname);
    if (rc != SQLITE_OK) {
      return rc;
    }
  }
#endif
  (void)pPtr;  /* Suppress warning about unused pPtr value */

  if( nPathname ) sqlite3DbFree(0, zPathname);
  pPager->pVfs = pVfs;
  pPager->vfsFlags = vfsFlags;

  /* Open the pager file.
  */
  if( zFilename && zFilename[0] ){
    int fout = 0;                    /* VFS flags returned by xOpen() */
    rc = sqlite3OsOpen(pVfs, pPager->zFilename, pPager->fd, vfsFlags, &fout);
    assert( !memDb );
    pPager->memVfs = memJM = (fout&SQLITE_OPEN_MEMORY)!=0;
    readOnly = (fout&SQLITE_OPEN_READONLY)!=0;

    /* If the file was successfully opened for read/write access,
    ** choose a default page size in case we have to create the
    ** database file. The default page size is the maximum of:
    **
    **    + SQLITE_DEFAULT_PAGE_SIZE,
    **    + The value returned by sqlite3OsSectorSize()
    **    + The largest page size that can be written atomically.
    */
    if( rc==SQLITE_OK ){
      int iDc = sqlite3OsDeviceCharacteristics(pPager->fd);
      if( !readOnly ){
        setSectorSize(pPager);
        assert(SQLITE_DEFAULT_PAGE_SIZE<=SQLITE_MAX_DEFAULT_PAGE_SIZE);
        if( szPageDflt<pPager->sectorSize ){
          if( pPager->sectorSize>SQLITE_MAX_DEFAULT_PAGE_SIZE ){
            szPageDflt = SQLITE_MAX_DEFAULT_PAGE_SIZE;
          }else{
            szPageDflt = (u32)pPager->sectorSize;
          }
        }
#ifdef SQLITE_ENABLE_ATOMIC_WRITE
        {
          int ii;
          assert(SQLITE_IOCAP_ATOMIC512==(512>>8));
          assert(SQLITE_IOCAP_ATOMIC64K==(65536>>8));
          assert(SQLITE_MAX_DEFAULT_PAGE_SIZE<=65536);
          for(ii=szPageDflt; ii<=SQLITE_MAX_DEFAULT_PAGE_SIZE; ii=ii*2){
            if( iDc&(SQLITE_IOCAP_ATOMIC|(ii>>8)) ){
              szPageDflt = ii;
            }
          }
        }
#endif
      }
      pPager->noLock = sqlite3_uri_boolean(pPager->zFilename, "nolock", 0);
      if( (iDc & SQLITE_IOCAP_IMMUTABLE)!=0
       || sqlite3_uri_boolean(pPager->zFilename, "immutable", 0) ){
          vfsFlags |= SQLITE_OPEN_READONLY;
          goto act_like_temp_file;
      }
    }
  }else{
    /* If a temporary file is requested, it is not opened immediately.
    ** In this case we accept the default page size and delay actually
    ** opening the file until the first call to OsWrite().
    **
    ** This branch is also run for an in-memory database. An in-memory
    ** database is the same as a temp-file that is never written out to
    ** disk and uses an in-memory rollback journal.
    **
    ** This branch also runs for files marked as immutable.
    */
act_like_temp_file:
    tempFile = 1;
    pPager->eState = PAGER_READER;     /* Pretend we already have a lock */
    pPager->eLock = EXCLUSIVE_LOCK;    /* Pretend we are in EXCLUSIVE mode */
    pPager->noLock = 1;                /* Do no locking */
    readOnly = (vfsFlags&SQLITE_OPEN_READONLY);
  }

  /* The following call to PagerSetPagesize() serves to set the value of
  ** Pager.pageSize and to allocate the Pager.pTmpSpace buffer.
  */
  if( rc==SQLITE_OK ){
    assert( pPager->memDb==0 );
    rc = sqlite3PagerSetPagesize(pPager, &szPageDflt, -1);
    testcase( rc!=SQLITE_OK );
  }

  /* Initialize the PCache object. */
  if( rc==SQLITE_OK ){
    nExtra = ROUND8(nExtra);
    assert( nExtra>=8 && nExtra<1000 );
    rc = sqlite3PcacheOpen(szPageDflt, nExtra, !memDb,
                       !memDb?pagerStress:0, (void *)pPager, pPager->pPCache);
  }

  /* If an error occurred above, free the  Pager structure and close the file.
  */
  if( rc!=SQLITE_OK ){
    sqlite3OsClose(pPager->fd);
    sqlite3PageFree(pPager->pTmpSpace);
    sqlite3_free(pPager);
    return rc;
  }

  PAGERTRACE(("OPEN %d %s\n", FILEHANDLEID(pPager->fd), pPager->zFilename));
  IOTRACE(("OPEN %p %s\n", pPager, pPager->zFilename))

  pPager->useJournal = (u8)useJournal;
  /* pPager->stmtOpen = 0; */
  /* pPager->stmtInUse = 0; */
  /* pPager->nRef = 0; */
  /* pPager->stmtSize = 0; */
  /* pPager->stmtJSize = 0; */
  /* pPager->nPage = 0; */
  pPager->mxPgno = SQLITE_MAX_PAGE_COUNT;
  /* pPager->state = PAGER_UNLOCK; */
  /* pPager->errMask = 0; */
  pPager->tempFile = (u8)tempFile;
  assert( tempFile==PAGER_LOCKINGMODE_NORMAL
          || tempFile==PAGER_LOCKINGMODE_EXCLUSIVE );
  assert( PAGER_LOCKINGMODE_EXCLUSIVE==1 );
  pPager->exclusiveMode = (u8)tempFile;
  pPager->changeCountDone = pPager->tempFile;
  pPager->memDb = (u8)memDb;
  pPager->readOnly = (u8)readOnly;
  assert( useJournal || pPager->tempFile );
  sqlite3PagerSetFlags(pPager, (SQLITE_DEFAULT_SYNCHRONOUS+1)|PAGER_CACHESPILL);
  /* pPager->pFirst = 0; */
  /* pPager->pFirstSynced = 0; */
  /* pPager->pLast = 0; */
  pPager->nExtra = (u16)nExtra;
  pPager->journalSizeLimit = SQLITE_DEFAULT_JOURNAL_SIZE_LIMIT;
  assert( isOpen(pPager->fd) || tempFile );
  setSectorSize(pPager);
  if( !useJournal ){
    pPager->journalMode = PAGER_JOURNALMODE_OFF;
  }else if( memDb || memJM ){
    pPager->journalMode = PAGER_JOURNALMODE_MEMORY;
  }
  /* pPager->xBusyHandler = 0; */
  /* pPager->pBusyHandlerArg = 0; */
  pPager->xReiniter = xReinit;
  setGetterMethod(pPager);
  /* memset(pPager->aHash, 0, sizeof(pPager->aHash)); */
  /* pPager->szMmap = SQLITE_DEFAULT_MMAP_SIZE // will be set by btree.c */

  *ppPager = pPager;
  return SQLITE_OK;
}

/*
** Return the sqlite3_file for the main database given the name
** of the corresponding WAL or Journal name as passed into
** xOpen.
*/
sqlite3_file *sqlite3_database_file_object(const char *zName){
  Pager *pPager;
  while( zName[-1]!=0 || zName[-2]!=0 || zName[-3]!=0 || zName[-4]!=0 ){
    zName--;
  }
  pPager = *(Pager**)(zName - 4 - sizeof(Pager*));
  return pPager->fd;
}


/*
** This function is called after transitioning from PAGER_UNLOCK to
** PAGER_SHARED state. It tests if there is a hot journal present in
** the file-system for the given pager. A hot journal is one that
** needs to be played back. According to this function, a hot-journal
** file exists if the following criteria are met:
**
**   * The journal file exists in the file system, and
**   * No process holds a RESERVED or greater lock on the database file, and
**   * The database file itself is greater than 0 bytes in size, and
**   * The first byte of the journal file exists and is not 0x00.
**
** If the current size of the database file is 0 but a journal file
** exists, that is probably an old journal left over from a prior
** database with the same name. In this case the journal file is
** just deleted using OsDelete, *pExists is set to 0 and SQLITE_OK
** is returned.
**
** This routine does not check if there is a super-journal filename
** at the end of the file. If there is, and that super-journal file
** does not exist, then the journal file is not really hot. In this
** case this routine will return a false-positive. The pager_playback()
** routine will discover that the journal file is not really hot and
** will not roll it back.
**
** If a hot-journal file is found to exist, *pExists is set to 1 and
** SQLITE_OK returned. If no hot-journal file is present, *pExists is
** set to 0 and SQLITE_OK returned. If an IO error occurs while trying
** to determine whether or not a hot-journal file exists, the IO error
** code is returned and the value of *pExists is undefined.
*/
static int hasHotJournal(Pager *pPager, int *pExists){
  sqlite3_vfs * const pVfs = pPager->pVfs;
  int rc = SQLITE_OK;           /* Return code */
  int exists = 1;               /* True if a journal file is present */
  int jrnlOpen = !!isOpen(pPager->jfd);

  assert( pPager->useJournal );
  assert( isOpen(pPager->fd) );
  assert( pPager->eState==PAGER_OPEN );

  assert( jrnlOpen==0 || ( sqlite3OsDeviceCharacteristics(pPager->jfd) &
    SQLITE_IOCAP_UNDELETABLE_WHEN_OPEN
  ));

  *pExists = 0;
  if( !jrnlOpen ){
    rc = sqlite3OsAccess(pVfs, pPager->zJournal, SQLITE_ACCESS_EXISTS, &exists);
  }
  if( rc==SQLITE_OK && exists ){
    int locked = 0;             /* True if some process holds a RESERVED lock */

    /* Race condition here:  Another process might have been holding the
    ** the RESERVED lock and have a journal open at the sqlite3OsAccess()
    ** call above, but then delete the journal and drop the lock before
    ** we get to the following sqlite3OsCheckReservedLock() call.  If that
    ** is the case, this routine might think there is a hot journal when
    ** in fact there is none.  This results in a false-positive which will
    ** be dealt with by the playback routine.  Ticket #3883.
    */
    rc = sqlite3OsCheckReservedLock(pPager->fd, &locked);
    if( rc==SQLITE_OK && !locked ){
      Pgno nPage;                 /* Number of pages in database file */

      assert( pPager->tempFile==0 );
      rc = pagerPagecount(pPager, &nPage);
      if( rc==SQLITE_OK ){
        /* If the database is zero pages in size, that means that either (1) the
        ** journal is a remnant from a prior database with the same name where
        ** the database file but not the journal was deleted, or (2) the initial
        ** transaction that populates a new database is being rolled back.
        ** In either case, the journal file can be deleted.  However, take care
        ** not to delete the journal file if it is already open due to
        ** journal_mode=PERSIST.
        */
        if( nPage==0 && !jrnlOpen ){
          sqlite3BeginBenignMalloc();
          if( pagerLockDb(pPager, RESERVED_LOCK)==SQLITE_OK ){
            sqlite3OsDelete(pVfs, pPager->zJournal, 0);
            if( !pPager->exclusiveMode ) pagerUnlockDb(pPager, SHARED_LOCK);
          }
          sqlite3EndBenignMalloc();
        }else{
          /* The journal file exists and no other connection has a reserved
          ** or greater lock on the database file. Now check that there is
          ** at least one non-zero bytes at the start of the journal file.
          ** If there is, then we consider this journal to be hot. If not,
          ** it can be ignored.
          */
          if( !jrnlOpen ){
            int f = SQLITE_OPEN_READONLY|SQLITE_OPEN_MAIN_JOURNAL;
            rc = sqlite3OsOpen(pVfs, pPager->zJournal, pPager->jfd, f, &f);
          }
          if( rc==SQLITE_OK ){
            u8 first = 0;
            rc = sqlite3OsRead(pPager->jfd, (void *)&first, 1, 0);
            if( rc==SQLITE_IOERR_SHORT_READ ){
              rc = SQLITE_OK;
            }
            if( !jrnlOpen ){
              sqlite3OsClose(pPager->jfd);
            }
            *pExists = (first!=0);
          }else if( rc==SQLITE_CANTOPEN ){
            /* If we cannot open the rollback journal file in order to see if
            ** it has a zero header, that might be due to an I/O error, or
            ** it might be due to the race condition described above and in
            ** ticket #3883.  Either way, assume that the journal is hot.
            ** This might be a false positive.  But if it is, then the
            ** automatic journal playback and recovery mechanism will deal
            ** with it under an EXCLUSIVE lock where we do not need to
            ** worry so much with race conditions.
            */
            *pExists = 1;
            rc = SQLITE_OK;
          }
        }
      }
    }
  }

  return rc;
}

/*
** This function is called to obtain a shared lock on the database file.
** It is illegal to call sqlite3PagerGet() until after this function
** has been successfully called. If a shared-lock is already held when
** this function is called, it is a no-op.
**
** The following operations are also performed by this function.
**
**   1) If the pager is currently in PAGER_OPEN state (no lock held
**      on the database file), then an attempt is made to obtain a
**      SHARED lock on the database file. Immediately after obtaining
**      the SHARED lock, the file-system is checked for a hot-journal,
**      which is played back if present. Following any hot-journal
**      rollback, the contents of the cache are validated by checking
**      the 'change-counter' field of the database file header and
**      discarded if they are found to be invalid.
**
**   2) If the pager is running in exclusive-mode, and there are currently
**      no outstanding references to any pages, and is in the error state,
**      then an attempt is made to clear the error state by discarding
**      the contents of the page cache and rolling back any open journal
**      file.
**
** If everything is successful, SQLITE_OK is returned. If an IO error
** occurs while locking the database, checking for a hot-journal file or
** rolling back a journal file, the IO error code is returned.
*/
int sqlite3PagerSharedLock(Pager *pPager){
  int rc = SQLITE_OK;                /* Return code */

  /* This routine is only called from b-tree and only when there are no
  ** outstanding pages. This implies that the pager state should either
  ** be OPEN or READER. READER is only possible if the pager is or was in
  ** exclusive access mode.  */
  assert( sqlite3PcacheRefCount(pPager->pPCache)==0 );
  assert( assert_pager_state(pPager) );
  assert( pPager->eState==PAGER_OPEN || pPager->eState==PAGER_READER );
  assert( pPager->errCode==SQLITE_OK );

  if( !pagerUseWal(pPager) && pPager->eState==PAGER_OPEN ){
    int bHotJournal = 1;          /* True if there exists a hot journal-file */

    assert( !MEMDB );
    assert( pPager->tempFile==0 || pPager->eLock==EXCLUSIVE_LOCK );

    rc = pager_wait_on_lock(pPager, SHARED_LOCK);
    if( rc!=SQLITE_OK ){
      assert( pPager->eLock==NO_LOCK || pPager->eLock==UNKNOWN_LOCK );
      goto failed;
    }

    /* If a journal file exists, and there is no RESERVED lock on the
    ** database file, then it either needs to be played back or deleted.
    */
    if( pPager->eLock<=SHARED_LOCK ){
      rc = hasHotJournal(pPager, &bHotJournal);
    }
    if( rc!=SQLITE_OK ){
      goto failed;
    }
    if( bHotJournal ){
      if( pPager->readOnly ){
        rc = SQLITE_READONLY_ROLLBACK;
        goto failed;
      }

      /* Get an EXCLUSIVE lock on the database file. At this point it is
      ** important that a RESERVED lock is not obtained on the way to the
      ** EXCLUSIVE lock. If it were, another process might open the
      ** database file, detect the RESERVED lock, and conclude that the
      ** database is safe to read while this process is still rolling the
      ** hot-journal back.
      **
      ** Because the intermediate RESERVED lock is not requested, any
      ** other process attempting to access the database file will get to
      ** this point in the code and fail to obtain its own EXCLUSIVE lock
      ** on the database file.
      **
      ** Unless the pager is in locking_mode=exclusive mode, the lock is
      ** downgraded to SHARED_LOCK before this function returns.
      */
      rc = pagerLockDb(pPager, EXCLUSIVE_LOCK);
      if( rc!=SQLITE_OK ){
        goto failed;
      }

      /* If it is not already open and the file exists on disk, open the
      ** journal for read/write access. Write access is required because
      ** in exclusive-access mode the file descriptor will be kept open
      ** and possibly used for a transaction later on. Also, write-access
      ** is usually required to finalize the journal in journal_mode=persist
      ** mode (and also for journal_mode=truncate on some systems).
      **
      ** If the journal does not exist, it usually means that some
      ** other connection managed to get in and roll it back before
      ** this connection obtained the exclusive lock above. Or, it
      ** may mean that the pager was in the error-state when this
      ** function was called and the journal file does not exist.
      */
      if( !isOpen(pPager->jfd) && pPager->journalMode!=PAGER_JOURNALMODE_OFF ){
        sqlite3_vfs * const pVfs = pPager->pVfs;
        int bExists;              /* True if journal file exists */
        rc = sqlite3OsAccess(
            pVfs, pPager->zJournal, SQLITE_ACCESS_EXISTS, &bExists);
        if( rc==SQLITE_OK && bExists ){
          int fout = 0;
          int f = SQLITE_OPEN_READWRITE|SQLITE_OPEN_MAIN_JOURNAL;
          assert( !pPager->tempFile );
          rc = sqlite3OsOpen(pVfs, pPager->zJournal, pPager->jfd, f, &fout);
          assert( rc!=SQLITE_OK || isOpen(pPager->jfd) );
          if( rc==SQLITE_OK && fout&SQLITE_OPEN_READONLY ){
            rc = SQLITE_CANTOPEN_BKPT;
            sqlite3OsClose(pPager->jfd);
          }
        }
      }

      /* Playback and delete the journal.  Drop the database write
      ** lock and reacquire the read lock. Purge the cache before
      ** playing back the hot-journal so that we don't end up with
      ** an inconsistent cache.  Sync the hot journal before playing
      ** it back since the process that crashed and left the hot journal
      ** probably did not sync it and we are required to always sync
      ** the journal before playing it back.
      */
      if( isOpen(pPager->jfd) ){
        assert( rc==SQLITE_OK );
        rc = pagerSyncHotJournal(pPager);
        if( rc==SQLITE_OK ){
          rc = pager_playback(pPager, !pPager->tempFile);
          pPager->eState = PAGER_OPEN;
        }
      }else if( !pPager->exclusiveMode ){
        pagerUnlockDb(pPager, SHARED_LOCK);
      }

      if( rc!=SQLITE_OK ){
        /* This branch is taken if an error occurs while trying to open
        ** or roll back a hot-journal while holding an EXCLUSIVE lock. The
        ** pager_unlock() routine will be called before returning to unlock
        ** the file. If the unlock attempt fails, then Pager.eLock must be
        ** set to UNKNOWN_LOCK (see the comment above the #define for
        ** UNKNOWN_LOCK above for an explanation).
        **
        ** In order to get pager_unlock() to do this, set Pager.eState to
        ** PAGER_ERROR now. This is not actually counted as a transition
        ** to ERROR state in the state diagram at the top of this file,
        ** since we know that the same call to pager_unlock() will very
        ** shortly transition the pager object to the OPEN state. Calling
        ** assert_pager_state() would fail now, as it should not be possible
        ** to be in ERROR state when there are zero outstanding page
        ** references.
        */
        pager_error(pPager, rc);
        goto failed;
      }

      assert( pPager->eState==PAGER_OPEN );
      assert( (pPager->eLock==SHARED_LOCK)
           || (pPager->exclusiveMode && pPager->eLock>SHARED_LOCK)
      );
    }

    if( !pPager->tempFile && pPager->hasHeldSharedLock ){
      /* The shared-lock has just been acquired then check to
      ** see if the database has been modified.  If the database has changed,
      ** flush the cache.  The hasHeldSharedLock flag prevents this from
      ** occurring on the very first access to a file, in order to save a
      ** single unnecessary sqlite3OsRead() call at the start-up.
      **
      ** Database changes are detected by looking at 15 bytes beginning
      ** at offset 24 into the file.  The first 4 of these 16 bytes are
      ** a 32-bit counter that is incremented with each change.  The
      ** other bytes change randomly with each file change when
      ** a codec is in use.
      **
      ** There is a vanishingly small chance that a change will not be
      ** detected.  The chance of an undetected change is so small that
      ** it can be neglected.
      */
      char dbFileVers[sizeof(pPager->dbFileVers)];

      IOTRACE(("CKVERS %p %d\n", pPager, sizeof(dbFileVers)));
      rc = sqlite3OsRead(pPager->fd, &dbFileVers, sizeof(dbFileVers), 24);
      if( rc!=SQLITE_OK ){
        if( rc!=SQLITE_IOERR_SHORT_READ ){
          goto failed;
        }
        memset(dbFileVers, 0, sizeof(dbFileVers));
      }

      if( memcmp(pPager->dbFileVers, dbFileVers, sizeof(dbFileVers))!=0 ){
        pager_reset(pPager);

        /* Unmap the database file. It is possible that external processes
        ** may have truncated the database file and then extended it back
        ** to its original size while this process was not holding a lock.
        ** In this case there may exist a Pager.pMap mapping that appears
        ** to be the right size but is not actually valid. Avoid this
        ** possibility by unmapping the db here. */
        if( USEFETCH(pPager) ){
          sqlite3OsUnfetch(pPager->fd, 0, 0);
        }
      }
    }

    /* If there is a WAL file in the file-system, open this database in WAL
    ** mode. Otherwise, the following function call is a no-op.
    */
    rc = pagerOpenWalIfPresent(pPager);
#ifndef SQLITE_OMIT_WAL
    assert( pPager->pWal==0 || rc==SQLITE_OK );
#endif
  }

  if( pagerUseWal(pPager) ){
    assert( rc==SQLITE_OK );
    rc = pagerBeginReadTransaction(pPager);
  }

  if( pPager->tempFile==0 && pPager->eState==PAGER_OPEN && rc==SQLITE_OK ){
    rc = pagerPagecount(pPager, &pPager->dbSize);
  }

 failed:
  if( rc!=SQLITE_OK ){
    assert( !MEMDB );
    pager_unlock(pPager);
    assert( pPager->eState==PAGER_OPEN );
  }else{
    pPager->eState = PAGER_READER;
    pPager->hasHeldSharedLock = 1;
  }
  return rc;
}

/*
** If the reference count has reached zero, rollback any active
** transaction and unlock the pager.
**
** Except, in locking_mode=EXCLUSIVE when there is nothing to in
** the rollback journal, the unlock is not performed and there is
** nothing to rollback, so this routine is a no-op.
*/
static void pagerUnlockIfUnused(Pager *pPager){
  if( sqlite3PcacheRefCount(pPager->pPCache)==0 ){
    assert( pPager->nMmapOut==0 ); /* because page1 is never memory mapped */
    pagerUnlockAndRollback(pPager);
  }
}

/*
** The page getter methods each try to acquire a reference to a
** page with page number pgno. If the requested reference is
** successfully obtained, it is copied to *ppPage and SQLITE_OK returned.
**
** There are different implementations of the getter method depending
** on the current state of the pager.
**
**     getPageNormal()         --  The normal getter
**     getPageError()          --  Used if the pager is in an error state
**     getPageMmap()           --  Used if memory-mapped I/O is enabled
**
** If the requested page is already in the cache, it is returned.
** Otherwise, a new page object is allocated and populated with data
** read from the database file. In some cases, the pcache module may
** choose not to allocate a new page object and may reuse an existing
** object with no outstanding references.
**
** The extra data appended to a page is always initialized to zeros the
** first time a page is loaded into memory. If the page requested is
** already in the cache when this function is called, then the extra
** data is left as it was when the page object was last used.
**
** If the database image is smaller than the requested page or if
** the flags parameter contains the PAGER_GET_NOCONTENT bit and the
** requested page is not already stored in the cache, then no
** actual disk read occurs. In this case the memory image of the
** page is initialized to all zeros.
**
** If PAGER_GET_NOCONTENT is true, it means that we do not care about
** the contents of the page. This occurs in two scenarios:
**
**   a) When reading a free-list leaf page from the database, and
**
**   b) When a savepoint is being rolled back and we need to load
**      a new page into the cache to be filled with the data read
**      from the savepoint journal.
**
** If PAGER_GET_NOCONTENT is true, then the data returned is zeroed instead
** of being read from the database. Additionally, the bits corresponding
** to pgno in Pager.pInJournal (bitvec of pages already written to the
** journal file) and the PagerSavepoint.pInSavepoint bitvecs of any open
** savepoints are set. This means if the page is made writable at any
** point in the future, using a call to sqlite3PagerWrite(), its contents
** will not be journaled. This saves IO.
**
** The acquisition might fail for several reasons.  In all cases,
** an appropriate error code is returned and *ppPage is set to NULL.
**
** See also sqlite3PagerLookup().  Both this routine and Lookup() attempt
** to find a page in the in-memory cache first.  If the page is not already
** in memory, this routine goes to disk to read it in whereas Lookup()
** just returns 0.  This routine acquires a read-lock the first time it
** has to go to disk, and could also playback an old journal if necessary.
** Since Lookup() never goes to disk, it never has to deal with locks
** or journal files.
*/
static int getPageNormal(
  Pager *pPager,      /* The pager open on the database file */
  Pgno pgno,          /* Page number to fetch */
  DbPage **ppPage,    /* Write a pointer to the page here */
  int flags           /* PAGER_GET_XXX flags */
){
  int rc = SQLITE_OK;
  PgHdr *pPg;
  u8 noContent;                   /* True if PAGER_GET_NOCONTENT is set */
  sqlite3_pcache_page *pBase;

  assert( pPager->errCode==SQLITE_OK );
  assert( pPager->eState>=PAGER_READER );
  assert( assert_pager_state(pPager) );
  assert( pPager->hasHeldSharedLock==1 );

  if( pgno==0 ) return SQLITE_CORRUPT_BKPT;
  pBase = sqlite3PcacheFetch(pPager->pPCache, pgno, 3);
  if( pBase==0 ){
    pPg = 0;
    rc = sqlite3PcacheFetchStress(pPager->pPCache, pgno, &pBase);
    if( rc!=SQLITE_OK ) goto pager_acquire_err;
    if( pBase==0 ){
      rc = SQLITE_NOMEM_BKPT;
      goto pager_acquire_err;
    }
  }
  pPg = *ppPage = sqlite3PcacheFetchFinish(pPager->pPCache, pgno, pBase);
  assert( pPg==(*ppPage) );
  assert( pPg->pgno==pgno );
  assert( pPg->pPager==pPager || pPg->pPager==0 );

  noContent = (flags & PAGER_GET_NOCONTENT)!=0;
  if( pPg->pPager && !noContent ){
    /* In this case the pcache already contains an initialized copy of
    ** the page. Return without further ado.  */
    assert( pgno!=PAGER_SJ_PGNO(pPager) );
    pPager->aStat[PAGER_STAT_HIT]++;
    return SQLITE_OK;

  }else{
    /* The pager cache has created a new page. Its content needs to
    ** be initialized. But first some error checks:
    **
    ** (*) obsolete.  Was: maximum page number is 2^31
    ** (2) Never try to fetch the locking page
    */
    if( pgno==PAGER_SJ_PGNO(pPager) ){
      rc = SQLITE_CORRUPT_BKPT;
      goto pager_acquire_err;
    }

    pPg->pPager = pPager;

    assert( !isOpen(pPager->fd) || !MEMDB );
    if( !isOpen(pPager->fd) || pPager->dbSize<pgno || noContent ){
      if( pgno>pPager->mxPgno ){
        rc = SQLITE_FULL;
        if( pgno<=pPager->dbSize ){
          sqlite3PcacheRelease(pPg);
          pPg = 0;
        }
        goto pager_acquire_err;
      }
      if( noContent ){
        /* Failure to set the bits in the InJournal bit-vectors is benign.
        ** It merely means that we might do some extra work to journal a
        ** page that does not need to be journaled.  Nevertheless, be sure
        ** to test the case where a malloc error occurs while trying to set
        ** a bit in a bit vector.
        */
        sqlite3BeginBenignMalloc();
        if( pgno<=pPager->dbOrigSize ){
          TESTONLY( rc = ) sqlite3BitvecSet(pPager->pInJournal, pgno);
          testcase( rc==SQLITE_NOMEM );
        }
        TESTONLY( rc = ) addToSavepointBitvecs(pPager, pgno);
        testcase( rc==SQLITE_NOMEM );
        sqlite3EndBenignMalloc();
      }
      memset(pPg->pData, 0, pPager->pageSize);
      IOTRACE(("ZERO %p %d\n", pPager, pgno));
    }else{
      assert( pPg->pPager==pPager );
      pPager->aStat[PAGER_STAT_MISS]++;
      rc = readDbPage(pPg);
      if( rc!=SQLITE_OK ){
        goto pager_acquire_err;
      }
    }
    pager_set_pagehash(pPg);
  }
  return SQLITE_OK;

pager_acquire_err:
  assert( rc!=SQLITE_OK );
  if( pPg ){
    sqlite3PcacheDrop(pPg);
  }
  pagerUnlockIfUnused(pPager);
  *ppPage = 0;
  return rc;
}

#if SQLITE_MAX_MMAP_SIZE>0
/* The page getter for when memory-mapped I/O is enabled */
static int getPageMMap(
  Pager *pPager,      /* The pager open on the database file */
  Pgno pgno,          /* Page number to fetch */
  DbPage **ppPage,    /* Write a pointer to the page here */
  int flags           /* PAGER_GET_XXX flags */
){
  int rc = SQLITE_OK;
  PgHdr *pPg = 0;
  u32 iFrame = 0;                 /* Frame to read from WAL file */

  /* It is acceptable to use a read-only (mmap) page for any page except
  ** page 1 if there is no write-transaction open or the ACQUIRE_READONLY
  ** flag was specified by the caller. And so long as the db is not a
  ** temporary or in-memory database.  */
  const int bMmapOk = (pgno>1
   && (pPager->eState==PAGER_READER || (flags & PAGER_GET_READONLY))
  );

  assert( USEFETCH(pPager) );

  /* Optimization note:  Adding the "pgno<=1" term before "pgno==0" here
  ** allows the compiler optimizer to reuse the results of the "pgno>1"
  ** test in the previous statement, and avoid testing pgno==0 in the
  ** common case where pgno is large. */
  if( pgno<=1 && pgno==0 ){
    return SQLITE_CORRUPT_BKPT;
  }
  assert( pPager->eState>=PAGER_READER );
  assert( assert_pager_state(pPager) );
  assert( pPager->hasHeldSharedLock==1 );
  assert( pPager->errCode==SQLITE_OK );

  if( bMmapOk && pagerUseWal(pPager) ){
#ifndef SQLITE_OMIT_WAL
    rc = pPager->pWalMethods->xFindFrame(pPager->pWal, pgno, &iFrame);
    if( rc!=SQLITE_OK ){
      *ppPage = 0;
      return rc;
    }
#endif
  }
  if( bMmapOk && iFrame==0 ){
    void *pData = 0;
    rc = sqlite3OsFetch(pPager->fd,
        (i64)(pgno-1) * pPager->pageSize, pPager->pageSize, &pData
    );
    if( rc==SQLITE_OK && pData ){
      if( pPager->eState>PAGER_READER || pPager->tempFile ){
        pPg = sqlite3PagerLookup(pPager, pgno);
      }
      if( pPg==0 ){
        rc = pagerAcquireMapPage(pPager, pgno, pData, &pPg);
      }else{
        sqlite3OsUnfetch(pPager->fd, (i64)(pgno-1)*pPager->pageSize, pData);
      }
      if( pPg ){
        assert( rc==SQLITE_OK );
        *ppPage = pPg;
        return SQLITE_OK;
      }
    }
    if( rc!=SQLITE_OK ){
      *ppPage = 0;
      return rc;
    }
  }
  return getPageNormal(pPager, pgno, ppPage, flags);
}
#endif /* SQLITE_MAX_MMAP_SIZE>0 */

/* The page getter method for when the pager is an error state */
static int getPageError(
  Pager *pPager,      /* The pager open on the database file */
  Pgno pgno,          /* Page number to fetch */
  DbPage **ppPage,    /* Write a pointer to the page here */
  int flags           /* PAGER_GET_XXX flags */
){
  UNUSED_PARAMETER(pgno);
  UNUSED_PARAMETER(flags);
  assert( pPager->errCode!=SQLITE_OK );
  *ppPage = 0;
  return pPager->errCode;
}


/* Dispatch all page fetch requests to the appropriate getter method.
*/
int sqlite3PagerGet(
  Pager *pPager,      /* The pager open on the database file */
  Pgno pgno,          /* Page number to fetch */
  DbPage **ppPage,    /* Write a pointer to the page here */
  int flags           /* PAGER_GET_XXX flags */
){
  /* printf("PAGE %u\n", pgno); fflush(stdout); */
  return pPager->xGet(pPager, pgno, ppPage, flags);
}

/*
** Acquire a page if it is already in the in-memory cache.  Do
** not read the page from disk.  Return a pointer to the page,
** or 0 if the page is not in cache.
**
** See also sqlite3PagerGet().  The difference between this routine
** and sqlite3PagerGet() is that _get() will go to the disk and read
** in the page if the page is not already in cache.  This routine
** returns NULL if the page is not in cache or if a disk I/O error
** has ever happened.
*/
DbPage *sqlite3PagerLookup(Pager *pPager, Pgno pgno){
  sqlite3_pcache_page *pPage;
  assert( pPager!=0 );
  assert( pgno!=0 );
  assert( pPager->pPCache!=0 );
  pPage = sqlite3PcacheFetch(pPager->pPCache, pgno, 0);
  assert( pPage==0 || pPager->hasHeldSharedLock );
  if( pPage==0 ) return 0;
  return sqlite3PcacheFetchFinish(pPager->pPCache, pgno, pPage);
}

/*
** Release a page reference.
**
** The sqlite3PagerUnref() and sqlite3PagerUnrefNotNull() may only be used
** if we know that the page being released is not the last reference to page1.
** The btree layer always holds page1 open until the end, so these first
** two routines can be used to release any page other than BtShared.pPage1.
** The assert() at tag-20230419-2 proves that this constraint is always
** honored.
**
** Use sqlite3PagerUnrefPageOne() to release page1.  This latter routine
** checks the total number of outstanding pages and if the number of
** pages reaches zero it drops the database lock.
*/
void sqlite3PagerUnrefNotNull(DbPage *pPg){
  TESTONLY( Pager *pPager = pPg->pPager; )
  assert( pPg!=0 );
  if( pPg->flags & PGHDR_MMAP ){
    assert( pPg->pgno!=1 );  /* Page1 is never memory mapped */
    pagerReleaseMapPage(pPg);
  }else{
    sqlite3PcacheRelease(pPg);
  }
  /* Do not use this routine to release the last reference to page1 */
  assert( sqlite3PcacheRefCount(pPager->pPCache)>0 ); /* tag-20230419-2 */
}
void sqlite3PagerUnref(DbPage *pPg){
  if( pPg ) sqlite3PagerUnrefNotNull(pPg);
}
void sqlite3PagerUnrefPageOne(DbPage *pPg){
  Pager *pPager;
  assert( pPg!=0 );
  assert( pPg->pgno==1 );
  assert( (pPg->flags & PGHDR_MMAP)==0 ); /* Page1 is never memory mapped */
  pPager = pPg->pPager;
  sqlite3PcacheRelease(pPg);
  pagerUnlockIfUnused(pPager);
}

/*
** This function is called at the start of every write transaction.
** There must already be a RESERVED or EXCLUSIVE lock on the database
** file when this routine is called.
**
** Open the journal file for pager pPager and write a journal header
** to the start of it. If there are active savepoints, open the sub-journal
** as well. This function is only used when the journal file is being
** opened to write a rollback log for a transaction. It is not used
** when opening a hot journal file to roll it back.
**
** If the journal file is already open (as it may be in exclusive mode),
** then this function just writes a journal header to the start of the
** already open file.
**
** Whether or not the journal file is opened by this function, the
** Pager.pInJournal bitvec structure is allocated.
**
** Return SQLITE_OK if everything is successful. Otherwise, return
** SQLITE_NOMEM if the attempt to allocate Pager.pInJournal fails, or
** an IO error code if opening or writing the journal file fails.
*/
static int pager_open_journal(Pager *pPager){
  int rc = SQLITE_OK;                        /* Return code */
  sqlite3_vfs * const pVfs = pPager->pVfs;   /* Local cache of vfs pointer */

  assert( pPager->eState==PAGER_WRITER_LOCKED );
  assert( assert_pager_state(pPager) );
  assert( pPager->pInJournal==0 );
 
  /* If already in the error state, this function is a no-op.  But on
  ** the other hand, this routine is never called if we are already in
  ** an error state. */
  if( NEVER(pPager->errCode) ) return pPager->errCode;

  if( !pagerUseWal(pPager) && pPager->journalMode!=PAGER_JOURNALMODE_OFF ){
    pPager->pInJournal = sqlite3BitvecCreate(pPager->dbSize);
    if( pPager->pInJournal==0 ){
      return SQLITE_NOMEM_BKPT;
    }
 
    /* Open the journal file if it is not already open. */
    if( !isOpen(pPager->jfd) ){
      if( pPager->journalMode==PAGER_JOURNALMODE_MEMORY ){
        sqlite3MemJournalOpen(pPager->jfd);
      }else{
        int flags = SQLITE_OPEN_READWRITE|SQLITE_OPEN_CREATE;
        int nSpill;

        if( pPager->tempFile ){
          flags |= (SQLITE_OPEN_DELETEONCLOSE|SQLITE_OPEN_TEMP_JOURNAL);
          flags |= SQLITE_OPEN_EXCLUSIVE;
          nSpill = sqlite3Config.nStmtSpill;
        }else{
          flags |= SQLITE_OPEN_MAIN_JOURNAL;
          nSpill = jrnlBufferSize(pPager);
        }
         
        /* Verify that the database still has the same name as it did when
        ** it was originally opened. */
        rc = databaseIsUnmoved(pPager);
        if( rc==SQLITE_OK ){
          rc = sqlite3JournalOpen (
              pVfs, pPager->zJournal, pPager->jfd, flags, nSpill
          );
        }
      }
      assert( rc!=SQLITE_OK || isOpen(pPager->jfd) );
    }
 
 
    /* Write the first journal header to the journal file and open
    ** the sub-journal if necessary.
    */
    if( rc==SQLITE_OK ){
      /* TODO: Check if all of these are really required. */
      pPager->nRec = 0;
      pPager->journalOff = 0;
      pPager->setSuper = 0;
      pPager->journalHdr = 0;
      rc = writeJournalHdr(pPager);
    }
  }

  if( rc!=SQLITE_OK ){
    sqlite3BitvecDestroy(pPager->pInJournal);
    pPager->pInJournal = 0;
    pPager->journalOff = 0;
  }else{
    assert( pPager->eState==PAGER_WRITER_LOCKED );
    pPager->eState = PAGER_WRITER_CACHEMOD;
  }

  return rc;
}

/*
** Begin a write-transaction on the specified pager object. If a
** write-transaction has already been opened, this function is a no-op.
**
** If the exFlag argument is false, then acquire at least a RESERVED
** lock on the database file. If exFlag is true, then acquire at least
** an EXCLUSIVE lock. If such a lock is already held, no locking
** functions need be called.
**
** If the subjInMemory argument is non-zero, then any sub-journal opened
** within this transaction will be opened as an in-memory file. This
** has no effect if the sub-journal is already opened (as it may be when
** running in exclusive mode) or if the transaction does not require a
** sub-journal. If the subjInMemory argument is zero, then any required
** sub-journal is implemented in-memory if pPager is an in-memory database,
** or using a temporary file otherwise.
*/
int sqlite3PagerBegin(Pager *pPager, int exFlag, int subjInMemory){
  int rc = SQLITE_OK;

  if( pPager->errCode ) return pPager->errCode;
  assert( pPager->eState>=PAGER_READER && pPager->eState<PAGER_ERROR );
  pPager->subjInMemory = (u8)subjInMemory;

  if( pPager->eState==PAGER_READER ){
    assert( pPager->pInJournal==0 );

    if( pagerUseWal(pPager) ){
#ifndef SQLITE_OMIT_WAL
      /* If the pager is configured to use locking_mode=exclusive, and an
      ** exclusive lock on the database is not already held, obtain it now.
      */
      if( pPager->exclusiveMode && pPager->pWalMethods->xExclusiveMode(pPager->pWal, -1) ){
        rc = pagerLockDb(pPager, EXCLUSIVE_LOCK);
        if( rc!=SQLITE_OK ){
          return rc;
        }
        (void)pPager->pWalMethods->xExclusiveMode(pPager->pWal, 1);
      }

      /* Grab the write lock on the log file. If successful, upgrade to
      ** PAGER_RESERVED state. Otherwise, return an error code to the caller.
      ** The busy-handler is not invoked if another connection already
      ** holds the write-lock. If possible, the upper layer will call it.
      */
      rc = pPager->pWalMethods->xBeginWriteTransaction(pPager->pWal);
#endif
    }else{
      /* Obtain a RESERVED lock on the database file. If the exFlag parameter
      ** is true, then immediately upgrade this to an EXCLUSIVE lock. The
      ** busy-handler callback can be used when upgrading to the EXCLUSIVE
      ** lock, but not when obtaining the RESERVED lock.
      */
      rc = pagerLockDb(pPager, RESERVED_LOCK);
      if( rc==SQLITE_OK && exFlag ){
        rc = pager_wait_on_lock(pPager, EXCLUSIVE_LOCK);
      }
    }

    if( rc==SQLITE_OK ){
      /* Change to WRITER_LOCKED state.
      **
      ** WAL mode sets Pager.eState to PAGER_WRITER_LOCKED or CACHEMOD
      ** when it has an open transaction, but never to DBMOD or FINISHED.
      ** This is because in those states the code to roll back savepoint
      ** transactions may copy data from the sub-journal into the database
      ** file as well as into the page cache. Which would be incorrect in
      ** WAL mode.
      */
      pPager->eState = PAGER_WRITER_LOCKED;
      pPager->dbHintSize = pPager->dbSize;
      pPager->dbFileSize = pPager->dbSize;
      pPager->dbOrigSize = pPager->dbSize;
      pPager->journalOff = 0;
    }

    assert( rc==SQLITE_OK || pPager->eState==PAGER_READER );
    assert( rc!=SQLITE_OK || pPager->eState==PAGER_WRITER_LOCKED );
    assert( assert_pager_state(pPager) );
  }

  PAGERTRACE(("TRANSACTION %d\n", PAGERID(pPager)));
  return rc;
}

/*
** Write page pPg onto the end of the rollback journal.
*/
static SQLITE_NOINLINE int pagerAddPageToRollbackJournal(PgHdr *pPg){
  Pager *pPager = pPg->pPager;
  int rc;
  u32 cksum;
  char *pData2;
  i64 iOff = pPager->journalOff;

  /* We should never write to the journal file the page that
  ** contains the database locks.  The following assert verifies
  ** that we do not. */
  assert( pPg->pgno!=PAGER_SJ_PGNO(pPager) );

  assert( pPager->journalHdr<=pPager->journalOff );
  pData2 = pPg->pData;
  cksum = pager_cksum(pPager, (u8*)pData2);

  /* Even if an IO or diskfull error occurs while journalling the
  ** page in the block above, set the need-sync flag for the page.
  ** Otherwise, when the transaction is rolled back, the logic in
  ** playback_one_page() will think that the page needs to be restored
  ** in the database file. And if an IO error occurs while doing so,
  ** then corruption may follow.
  */
  pPg->flags |= PGHDR_NEED_SYNC;

  rc = write32bits(pPager->jfd, iOff, pPg->pgno);
  if( rc!=SQLITE_OK ) return rc;
  rc = sqlite3OsWrite(pPager->jfd, pData2, pPager->pageSize, iOff+4);
  if( rc!=SQLITE_OK ) return rc;
  rc = write32bits(pPager->jfd, iOff+pPager->pageSize+4, cksum);
  if( rc!=SQLITE_OK ) return rc;

  IOTRACE(("JOUT %p %d %lld %d\n", pPager, pPg->pgno,
           pPager->journalOff, pPager->pageSize));
  PAGER_INCR(sqlite3_pager_writej_count);
  PAGERTRACE(("JOURNAL %d page %d needSync=%d hash(%08x)\n",
       PAGERID(pPager), pPg->pgno,
       ((pPg->flags&PGHDR_NEED_SYNC)?1:0), pager_pagehash(pPg)));

  pPager->journalOff += 8 + pPager->pageSize;
  pPager->nRec++;
  assert( pPager->pInJournal!=0 );
  rc = sqlite3BitvecSet(pPager->pInJournal, pPg->pgno);
  testcase( rc==SQLITE_NOMEM );
  assert( rc==SQLITE_OK || rc==SQLITE_NOMEM );
  rc |= addToSavepointBitvecs(pPager, pPg->pgno);
  assert( rc==SQLITE_OK || rc==SQLITE_NOMEM );
  return rc;
}

/*
** Mark a single data page as writeable. The page is written into the
** main journal or sub-journal as required. If the page is written into
** one of the journals, the corresponding bit is set in the
** Pager.pInJournal bitvec and the PagerSavepoint.pInSavepoint bitvecs
** of any open savepoints as appropriate.
*/
static int pager_write(PgHdr *pPg){
  Pager *pPager = pPg->pPager;
  int rc = SQLITE_OK;

  /* This routine is not called unless a write-transaction has already
  ** been started. The journal file may or may not be open at this point.
  ** It is never called in the ERROR state.
  */
  assert( pPager->eState==PAGER_WRITER_LOCKED
       || pPager->eState==PAGER_WRITER_CACHEMOD
       || pPager->eState==PAGER_WRITER_DBMOD
  );
  assert( assert_pager_state(pPager) );
  assert( pPager->errCode==0 );
  assert( pPager->readOnly==0 );
  CHECK_PAGE(pPg);

  /* The journal file needs to be opened. Higher level routines have already
  ** obtained the necessary locks to begin the write-transaction, but the
  ** rollback journal might not yet be open. Open it now if this is the case.
  **
  ** This is done before calling sqlite3PcacheMakeDirty() on the page.
  ** Otherwise, if it were done after calling sqlite3PcacheMakeDirty(), then
  ** an error might occur and the pager would end up in WRITER_LOCKED state
  ** with pages marked as dirty in the cache.
  */
  if( pPager->eState==PAGER_WRITER_LOCKED ){
    rc = pager_open_journal(pPager);
    if( rc!=SQLITE_OK ) return rc;
  }
  assert( pPager->eState>=PAGER_WRITER_CACHEMOD );
  assert( assert_pager_state(pPager) );

  /* Mark the page that is about to be modified as dirty. */
  sqlite3PcacheMakeDirty(pPg);

  /* If a rollback journal is in use, them make sure the page that is about
  ** to change is in the rollback journal, or if the page is a new page off
  ** then end of the file, make sure it is marked as PGHDR_NEED_SYNC.
  */
  assert( (pPager->pInJournal!=0) == isOpen(pPager->jfd) );
  if( pPager->pInJournal!=0
   && sqlite3BitvecTestNotNull(pPager->pInJournal, pPg->pgno)==0
  ){
    assert( pagerUseWal(pPager)==0 );
    if( pPg->pgno<=pPager->dbOrigSize ){
      rc = pagerAddPageToRollbackJournal(pPg);
      if( rc!=SQLITE_OK ){
        return rc;
      }
    }else{
      if( pPager->eState!=PAGER_WRITER_DBMOD ){
        pPg->flags |= PGHDR_NEED_SYNC;
      }
      PAGERTRACE(("APPEND %d page %d needSync=%d\n",
              PAGERID(pPager), pPg->pgno,
             ((pPg->flags&PGHDR_NEED_SYNC)?1:0)));
    }
  }

  /* The PGHDR_DIRTY bit is set above when the page was added to the dirty-list
  ** and before writing the page into the rollback journal.  Wait until now,
  ** after the page has been successfully journalled, before setting the
  ** PGHDR_WRITEABLE bit that indicates that the page can be safely modified.
  */
  pPg->flags |= PGHDR_WRITEABLE;
 
  /* If the statement journal is open and the page is not in it,
  ** then write the page into the statement journal.
  */
  if( pPager->nSavepoint>0 ){
    rc = subjournalPageIfRequired(pPg);
  }

  /* Update the database size and return. */
  if( pPager->dbSize<pPg->pgno ){
    pPager->dbSize = pPg->pgno;
  }
  return rc;
}

/*
** This is a variant of sqlite3PagerWrite() that runs when the sector size
** is larger than the page size.  SQLite makes the (reasonable) assumption that
** all bytes of a sector are written together by hardware.  Hence, all bytes of
** a sector need to be journalled in case of a power loss in the middle of
** a write.
**
** Usually, the sector size is less than or equal to the page size, in which
** case pages can be individually written.  This routine only runs in the
** exceptional case where the page size is smaller than the sector size.
*/
static SQLITE_NOINLINE int pagerWriteLargeSector(PgHdr *pPg){
  int rc = SQLITE_OK;          /* Return code */
  Pgno nPageCount;             /* Total number of pages in database file */
  Pgno pg1;                    /* First page of the sector pPg is located on. */
  int nPage = 0;               /* Number of pages starting at pg1 to journal */
  int ii;                      /* Loop counter */
  int needSync = 0;            /* True if any page has PGHDR_NEED_SYNC */
  Pager *pPager = pPg->pPager; /* The pager that owns pPg */
  Pgno nPagePerSector = (pPager->sectorSize/pPager->pageSize);

  /* Set the doNotSpill NOSYNC bit to 1. This is because we cannot allow
  ** a journal header to be written between the pages journaled by
  ** this function.
  */
  assert( !MEMDB );
  assert( (pPager->doNotSpill & SPILLFLAG_NOSYNC)==0 );
  pPager->doNotSpill |= SPILLFLAG_NOSYNC;

  /* This trick assumes that both the page-size and sector-size are
  ** an integer power of 2. It sets variable pg1 to the identifier
  ** of the first page of the sector pPg is located on.
  */
  pg1 = ((pPg->pgno-1) & ~(nPagePerSector-1)) + 1;

  nPageCount = pPager->dbSize;
  if( pPg->pgno>nPageCount ){
    nPage = (pPg->pgno - pg1)+1;
  }else if( (pg1+nPagePerSector-1)>nPageCount ){
    nPage = nPageCount+1-pg1;
  }else{
    nPage = nPagePerSector;
  }
  assert(nPage>0);
  assert(pg1<=pPg->pgno);
  assert((pg1+nPage)>pPg->pgno);

  for(ii=0; ii<nPage && rc==SQLITE_OK; ii++){
    Pgno pg = pg1+ii;
    PgHdr *pPage;
    if( pg==pPg->pgno || !sqlite3BitvecTest(pPager->pInJournal, pg) ){
      if( pg!=PAGER_SJ_PGNO(pPager) ){
        rc = sqlite3PagerGet(pPager, pg, &pPage, 0);
        if( rc==SQLITE_OK ){
          rc = pager_write(pPage);
          if( pPage->flags&PGHDR_NEED_SYNC ){
            needSync = 1;
          }
          sqlite3PagerUnrefNotNull(pPage);
        }
      }
    }else if( (pPage = sqlite3PagerLookup(pPager, pg))!=0 ){
      if( pPage->flags&PGHDR_NEED_SYNC ){
        needSync = 1;
      }
      sqlite3PagerUnrefNotNull(pPage);
    }
  }

  /* If the PGHDR_NEED_SYNC flag is set for any of the nPage pages
  ** starting at pg1, then it needs to be set for all of them. Because
  ** writing to any of these nPage pages may damage the others, the
  ** journal file must contain sync()ed copies of all of them
  ** before any of them can be written out to the database file.
  */
  if( rc==SQLITE_OK && needSync ){
    assert( !MEMDB );
    for(ii=0; ii<nPage; ii++){
      PgHdr *pPage = sqlite3PagerLookup(pPager, pg1+ii);
      if( pPage ){
        pPage->flags |= PGHDR_NEED_SYNC;
        sqlite3PagerUnrefNotNull(pPage);
      }
    }
  }

  assert( (pPager->doNotSpill & SPILLFLAG_NOSYNC)!=0 );
  pPager->doNotSpill &= ~SPILLFLAG_NOSYNC;
  return rc;
}

/*
** Mark a data page as writeable. This routine must be called before
** making changes to a page. The caller must check the return value
** of this function and be careful not to change any page data unless
** this routine returns SQLITE_OK.
**
** The difference between this function and pager_write() is that this
** function also deals with the special case where 2 or more pages
** fit on a single disk sector. In this case all co-resident pages
** must have been written to the journal file before returning.
**
** If an error occurs, SQLITE_NOMEM or an IO error code is returned
** as appropriate. Otherwise, SQLITE_OK.
*/
int sqlite3PagerWrite(PgHdr *pPg){
  Pager *pPager = pPg->pPager;
  assert( (pPg->flags & PGHDR_MMAP)==0 );
  assert( pPager->eState>=PAGER_WRITER_LOCKED );
  assert( assert_pager_state(pPager) );
  if( (pPg->flags & PGHDR_WRITEABLE)!=0 && pPager->dbSize>=pPg->pgno ){
    if( pPager->nSavepoint ) return subjournalPageIfRequired(pPg);
    return SQLITE_OK;
  }else if( pPager->errCode ){
    return pPager->errCode;
  }else if( pPager->sectorSize > (u32)pPager->pageSize ){
    assert( pPager->tempFile==0 );
    return pagerWriteLargeSector(pPg);
  }else{
    return pager_write(pPg);
  }
}

/*
** Return TRUE if the page given in the argument was previously passed
** to sqlite3PagerWrite().  In other words, return TRUE if it is ok
** to change the content of the page.
*/
#ifndef NDEBUG
int sqlite3PagerIswriteable(DbPage *pPg){
  return pPg->flags & PGHDR_WRITEABLE;
}
#endif

/*
** A call to this routine tells the pager that it is not necessary to
** write the information on page pPg back to the disk, even though
** that page might be marked as dirty.  This happens, for example, when
** the page has been added as a leaf of the freelist and so its
** content no longer matters.
**
** The overlying software layer calls this routine when all of the data
** on the given page is unused. The pager marks the page as clean so
** that it does not get written to disk.
**
** Tests show that this optimization can quadruple the speed of large
** DELETE operations.
**
** This optimization cannot be used with a temp-file, as the page may
** have been dirty at the start of the transaction. In that case, if
** memory pressure forces page pPg out of the cache, the data does need
** to be written out to disk so that it may be read back in if the
** current transaction is rolled back.
*/
void sqlite3PagerDontWrite(PgHdr *pPg){
  Pager *pPager = pPg->pPager;
  if( !pPager->tempFile && (pPg->flags&PGHDR_DIRTY) && pPager->nSavepoint==0 ){
    PAGERTRACE(("DONT_WRITE page %d of %d\n", pPg->pgno, PAGERID(pPager)));
    IOTRACE(("CLEAN %p %d\n", pPager, pPg->pgno))
    pPg->flags |= PGHDR_DONT_WRITE;
    pPg->flags &= ~PGHDR_WRITEABLE;
    testcase( pPg->flags & PGHDR_NEED_SYNC );
    pager_set_pagehash(pPg);
  }
}

/*
** This routine is called to increment the value of the database file
** change-counter, stored as a 4-byte big-endian integer starting at
** byte offset 24 of the pager file.  The secondary change counter at
** 92 is also updated, as is the SQLite version number at offset 96.
**
** But this only happens if the pPager->changeCountDone flag is false.
** To avoid excess churning of page 1, the update only happens once.
** See also the pager_write_changecounter() routine that does an
** unconditional update of the change counters.
**
** If the isDirectMode flag is zero, then this is done by calling
** sqlite3PagerWrite() on page 1, then modifying the contents of the
** page data. In this case the file will be updated when the current
** transaction is committed.
**
** The isDirectMode flag may only be non-zero if the library was compiled
** with the SQLITE_ENABLE_ATOMIC_WRITE macro defined. In this case,
** if isDirect is non-zero, then the database file is updated directly
** by writing an updated version of page 1 using a call to the
** sqlite3OsWrite() function.
*/
static int pager_incr_changecounter(Pager *pPager, int isDirectMode){
  int rc = SQLITE_OK;

  assert( pPager->eState==PAGER_WRITER_CACHEMOD
       || pPager->eState==PAGER_WRITER_DBMOD
  );
  assert( assert_pager_state(pPager) );

  /* Declare and initialize constant integer 'isDirect'. If the
  ** atomic-write optimization is enabled in this build, then isDirect
  ** is initialized to the value passed as the isDirectMode parameter
  ** to this function. Otherwise, it is always set to zero.
  **
  ** The idea is that if the atomic-write optimization is not
  ** enabled at compile time, the compiler can omit the tests of
  ** 'isDirect' below, as well as the block enclosed in the
  ** "if( isDirect )" condition.
  */
#ifndef SQLITE_ENABLE_ATOMIC_WRITE
# define DIRECT_MODE 0
  assert( isDirectMode==0 );
  UNUSED_PARAMETER(isDirectMode);
#else
# define DIRECT_MODE isDirectMode
#endif

  if( !pPager->changeCountDone && pPager->dbSize>0 ){
    PgHdr *pPgHdr;                /* Reference to page 1 */

    assert( !pPager->tempFile && isOpen(pPager->fd) );

    /* Open page 1 of the file for writing. */
    rc = sqlite3PagerGet(pPager, 1, &pPgHdr, 0);
    assert( pPgHdr==0 || rc==SQLITE_OK );

    /* If page one was fetched successfully, and this function is not
    ** operating in direct-mode, make page 1 writable.  When not in
    ** direct mode, page 1 is always held in cache and hence the PagerGet()
    ** above is always successful - hence the ALWAYS on rc==SQLITE_OK.
    */
    if( !DIRECT_MODE && ALWAYS(rc==SQLITE_OK) ){
      rc = sqlite3PagerWrite(pPgHdr);
    }

    if( rc==SQLITE_OK ){
      /* Actually do the update of the change counter */
      pager_write_changecounter(pPgHdr);

      /* If running in direct mode, write the contents of page 1 to the file. */
      if( DIRECT_MODE ){
        const void *zBuf;
        assert( pPager->dbFileSize>0 );
        zBuf = pPgHdr->pData;
        if( rc==SQLITE_OK ){
          rc = sqlite3OsWrite(pPager->fd, zBuf, pPager->pageSize, 0);
          pPager->aStat[PAGER_STAT_WRITE]++;
        }
        if( rc==SQLITE_OK ){
          /* Update the pager's copy of the change-counter. Otherwise, the
          ** next time a read transaction is opened the cache will be
          ** flushed (as the change-counter values will not match).  */
          const void *pCopy = (const void *)&((const char *)zBuf)[24];
          memcpy(&pPager->dbFileVers, pCopy, sizeof(pPager->dbFileVers));
          pPager->changeCountDone = 1;
        }
      }else{
        pPager->changeCountDone = 1;
      }
    }

    /* Release the page reference. */
    sqlite3PagerUnref(pPgHdr);
  }
  return rc;
}

/*
** Sync the database file to disk. This is a no-op for in-memory databases
** or pages with the Pager.noSync flag set.
**
** If successful, or if called on a pager for which it is a no-op, this
** function returns SQLITE_OK. Otherwise, an IO error code is returned.
*/
int sqlite3PagerSync(Pager *pPager, const char *zSuper){
  int rc = SQLITE_OK;
  void *pArg = (void*)zSuper;
  rc = sqlite3OsFileControl(pPager->fd, SQLITE_FCNTL_SYNC, pArg);
  if( rc==SQLITE_NOTFOUND ) rc = SQLITE_OK;
  if( rc==SQLITE_OK && !pPager->noSync ){
    assert( !MEMDB );
    rc = sqlite3OsSync(pPager->fd, pPager->syncFlags);
  }
  return rc;
}

/*
** This function may only be called while a write-transaction is active in
** rollback. If the connection is in WAL mode, this call is a no-op.
** Otherwise, if the connection does not already have an EXCLUSIVE lock on
** the database file, an attempt is made to obtain one.
**
** If the EXCLUSIVE lock is already held or the attempt to obtain it is
** successful, or the connection is in WAL mode, SQLITE_OK is returned.
** Otherwise, either SQLITE_BUSY or an SQLITE_IOERR_XXX error code is
** returned.
*/
int sqlite3PagerExclusiveLock(Pager *pPager){
  int rc = pPager->errCode;
  assert( assert_pager_state(pPager) );
  if( rc==SQLITE_OK ){
    assert( pPager->eState==PAGER_WRITER_CACHEMOD
         || pPager->eState==PAGER_WRITER_DBMOD
         || pPager->eState==PAGER_WRITER_LOCKED
    );
    assert( assert_pager_state(pPager) );
    if( 0==pagerUseWal(pPager) ){
      rc = pager_wait_on_lock(pPager, EXCLUSIVE_LOCK);
    }
  }
  return rc;
}

/*
** Sync the database file for the pager pPager. zSuper points to the name
** of a super-journal file that should be written into the individual
** journal file. zSuper may be NULL, which is interpreted as no
** super-journal (a single database transaction).
**
** This routine ensures that:
**
**   * The database file change-counter is updated,
**   * the journal is synced (unless the atomic-write optimization is used),
**   * all dirty pages are written to the database file,
**   * the database file is truncated (if required), and
**   * the database file synced.
**
** The only thing that remains to commit the transaction is to finalize
** (delete, truncate or zero the first part of) the journal file (or
** delete the super-journal file if specified).
**
** Note that if zSuper==NULL, this does not overwrite a previous value
** passed to an sqlite3PagerCommitPhaseOne() call.
**
** If the final parameter - noSync - is true, then the database file itself
** is not synced. The caller must call sqlite3PagerSync() directly to
** sync the database file before calling CommitPhaseTwo() to delete the
** journal file in this case.
*/
int sqlite3PagerCommitPhaseOne(
  Pager *pPager,                  /* Pager object */
  const char *zSuper,            /* If not NULL, the super-journal name */
  int noSync                      /* True to omit the xSync on the db file */
){
  int rc = SQLITE_OK;             /* Return code */

  assert( pPager->eState==PAGER_WRITER_LOCKED
       || pPager->eState==PAGER_WRITER_CACHEMOD
       || pPager->eState==PAGER_WRITER_DBMOD
       || pPager->eState==PAGER_ERROR
  );
  assert( assert_pager_state(pPager) );

  /* If a prior error occurred, report that error again. */
  if( NEVER(pPager->errCode) ) return pPager->errCode;

  /* Provide the ability to easily simulate an I/O error during testing */
  if( sqlite3FaultSim(400) ) return SQLITE_IOERR;

  PAGERTRACE(("DATABASE SYNC: File=%s zSuper=%s nSize=%d\n",
      pPager->zFilename, zSuper, pPager->dbSize));

  /* If no database changes have been made, return early. */
  if( pPager->eState<PAGER_WRITER_CACHEMOD ) return SQLITE_OK;

  assert( MEMDB==0 || pPager->tempFile );
  assert( isOpen(pPager->fd) || pPager->tempFile );
  if( 0==pagerFlushOnCommit(pPager, 1) ){
    /* If this is an in-memory db, or no pages have been written to, or this
    ** function has already been called, it is mostly a no-op.  However, any
    ** backup in progress needs to be restarted.  */
    sqlite3BackupRestart(pPager->pBackup);
  }else{
    PgHdr *pList;
    if( pagerUseWal(pPager) ){
      PgHdr *pPageOne = 0;
      pList = sqlite3PcacheDirtyList(pPager->pPCache);
      if( pList==0 ){
        /* Must have at least one page for the WAL commit flag.
        ** Ticket [2d1a5c67dfc2363e44f29d9bbd57f] 2011-05-18 */
        rc = sqlite3PagerGet(pPager, 1, &pPageOne, 0);
        pList = pPageOne;
        pList->pDirty = 0;
      }
      assert( rc==SQLITE_OK );
      if( ALWAYS(pList) ){
        rc = pagerWalFrames(pPager, pList, pPager->dbSize, 1);
      }
      sqlite3PagerUnref(pPageOne);
      if( rc==SQLITE_OK ){
        sqlite3PcacheCleanAll(pPager->pPCache);
      }
    }else{
      /* The bBatch boolean is true if the batch-atomic-write commit method
      ** should be used.  No rollback journal is created if batch-atomic-write
      ** is enabled.
      */
#ifdef SQLITE_ENABLE_BATCH_ATOMIC_WRITE
      sqlite3_file *fd = pPager->fd;
      int bBatch = zSuper==0    /* An SQLITE_IOCAP_BATCH_ATOMIC commit */
        && (sqlite3OsDeviceCharacteristics(fd) & SQLITE_IOCAP_BATCH_ATOMIC)
        && !pPager->noSync
        && sqlite3JournalIsInMemory(pPager->jfd);
#else
#     define bBatch 0
#endif

#ifdef SQLITE_ENABLE_ATOMIC_WRITE
      /* The following block updates the change-counter. Exactly how it
      ** does this depends on whether or not the atomic-update optimization
      ** was enabled at compile time, and if this transaction meets the
      ** runtime criteria to use the operation:
      **
      **    * The file-system supports the atomic-write property for
      **      blocks of size page-size, and
      **    * This commit is not part of a multi-file transaction, and
      **    * Exactly one page has been modified and store in the journal file.
      **
      ** If the optimization was not enabled at compile time, then the
      ** pager_incr_changecounter() function is called to update the change
      ** counter in 'indirect-mode'. If the optimization is compiled in but
      ** is not applicable to this transaction, call sqlite3JournalCreate()
      ** to make sure the journal file has actually been created, then call
      ** pager_incr_changecounter() to update the change-counter in indirect
      ** mode.
      **
      ** Otherwise, if the optimization is both enabled and applicable,
      ** then call pager_incr_changecounter() to update the change-counter
      ** in 'direct' mode. In this case the journal file will never be
      ** created for this transaction.
      */
      if( bBatch==0 ){
        PgHdr *pPg;
        assert( isOpen(pPager->jfd)
            || pPager->journalMode==PAGER_JOURNALMODE_OFF
            || pPager->journalMode==PAGER_JOURNALMODE_WAL
            );
        if( !zSuper && isOpen(pPager->jfd)
         && pPager->journalOff==jrnlBufferSize(pPager)
         && pPager->dbSize>=pPager->dbOrigSize
         && (!(pPg = sqlite3PcacheDirtyList(pPager->pPCache)) || 0==pPg->pDirty)
        ){
          /* Update the db file change counter via the direct-write method. The
          ** following call will modify the in-memory representation of page 1
          ** to include the updated change counter and then write page 1
          ** directly to the database file. Because of the atomic-write
          ** property of the host file-system, this is safe.
          */
          rc = pager_incr_changecounter(pPager, 1);
        }else{
          rc = sqlite3JournalCreate(pPager->jfd);
          if( rc==SQLITE_OK ){
            rc = pager_incr_changecounter(pPager, 0);
          }
        }
      }
#else  /* SQLITE_ENABLE_ATOMIC_WRITE */
#ifdef SQLITE_ENABLE_BATCH_ATOMIC_WRITE
      if( zSuper ){
        rc = sqlite3JournalCreate(pPager->jfd);
        if( rc!=SQLITE_OK ) goto commit_phase_one_exit;
        assert( bBatch==0 );
      }
#endif
      rc = pager_incr_changecounter(pPager, 0);
#endif /* !SQLITE_ENABLE_ATOMIC_WRITE */
      if( rc!=SQLITE_OK ) goto commit_phase_one_exit;
 
      /* Write the super-journal name into the journal file. If a
      ** super-journal file name has already been written to the journal file,
      ** or if zSuper is NULL (no super-journal), then this call is a no-op.
      */
      rc = writeSuperJournal(pPager, zSuper);
      if( rc!=SQLITE_OK ) goto commit_phase_one_exit;
 
      /* Sync the journal file and write all dirty pages to the database.
      ** If the atomic-update optimization is being used, this sync will not
      ** create the journal file or perform any real IO.
      **
      ** Because the change-counter page was just modified, unless the
      ** atomic-update optimization is used it is almost certain that the
      ** journal requires a sync here. However, in locking_mode=exclusive
      ** on a system under memory pressure it is just possible that this is
      ** not the case. In this case it is likely enough that the redundant
      ** xSync() call will be changed to a no-op by the OS anyhow.
      */
      rc = syncJournal(pPager, 0);
      if( rc!=SQLITE_OK ) goto commit_phase_one_exit;

      pList = sqlite3PcacheDirtyList(pPager->pPCache);
#ifdef SQLITE_ENABLE_BATCH_ATOMIC_WRITE
      if( bBatch ){
        rc = sqlite3OsFileControl(fd, SQLITE_FCNTL_BEGIN_ATOMIC_WRITE, 0);
        if( rc==SQLITE_OK ){
          rc = pager_write_pagelist(pPager, pList);
          if( rc==SQLITE_OK ){
            rc = sqlite3OsFileControl(fd, SQLITE_FCNTL_COMMIT_ATOMIC_WRITE, 0);
          }
          if( rc!=SQLITE_OK ){
            sqlite3OsFileControlHint(fd, SQLITE_FCNTL_ROLLBACK_ATOMIC_WRITE, 0);
          }
        }

        if( (rc&0xFF)==SQLITE_IOERR && rc!=SQLITE_IOERR_NOMEM ){
          rc = sqlite3JournalCreate(pPager->jfd);
          if( rc!=SQLITE_OK ){
            sqlite3OsClose(pPager->jfd);
            goto commit_phase_one_exit;
          }
          bBatch = 0;
        }else{
          sqlite3OsClose(pPager->jfd);
        }
      }
#endif /* SQLITE_ENABLE_BATCH_ATOMIC_WRITE */

      if( bBatch==0 ){
        rc = pager_write_pagelist(pPager, pList);
      }
      if( rc!=SQLITE_OK ){
        assert( rc!=SQLITE_IOERR_BLOCKED );
        goto commit_phase_one_exit;
      }
      sqlite3PcacheCleanAll(pPager->pPCache);

      /* If the file on disk is smaller than the database image, use
      ** pager_truncate to grow the file here. This can happen if the database
      ** image was extended as part of the current transaction and then the
      ** last page in the db image moved to the free-list. In this case the
      ** last page is never written out to disk, leaving the database file
      ** undersized. Fix this now if it is the case.  */
      if( pPager->dbSize>pPager->dbFileSize ){
        Pgno nNew = pPager->dbSize - (pPager->dbSize==PAGER_SJ_PGNO(pPager));
        assert( pPager->eState==PAGER_WRITER_DBMOD );
        rc = pager_truncate(pPager, nNew);
        if( rc!=SQLITE_OK ) goto commit_phase_one_exit;
      }
 
      /* Finally, sync the database file. */
      if( !noSync ){
        rc = sqlite3PagerSync(pPager, zSuper);
      }
      IOTRACE(("DBSYNC %p\n", pPager))
    }
  }

commit_phase_one_exit:
  if( rc==SQLITE_OK && !pagerUseWal(pPager) ){
    pPager->eState = PAGER_WRITER_FINISHED;
  }
  return rc;
}


/*
** When this function is called, the database file has been completely
** updated to reflect the changes made by the current transaction and
** synced to disk. The journal file still exists in the file-system
** though, and if a failure occurs at this point it will eventually
** be used as a hot-journal and the current transaction rolled back.
**
** This function finalizes the journal file, either by deleting,
** truncating or partially zeroing it, so that it cannot be used
** for hot-journal rollback. Once this is done the transaction is
** irrevocably committed.
**
** If an error occurs, an IO error code is returned and the pager
** moves into the error state. Otherwise, SQLITE_OK is returned.
*/
int sqlite3PagerCommitPhaseTwo(Pager *pPager){
  int rc = SQLITE_OK;                  /* Return code */

  /* This routine should not be called if a prior error has occurred.
  ** But if (due to a coding error elsewhere in the system) it does get
  ** called, just return the same error code without doing anything. */
  if( NEVER(pPager->errCode) ) return pPager->errCode;
  pPager->iDataVersion++;

  assert( pPager->eState==PAGER_WRITER_LOCKED
       || pPager->eState==PAGER_WRITER_FINISHED
       || (pagerUseWal(pPager) && pPager->eState==PAGER_WRITER_CACHEMOD)
  );
  assert( assert_pager_state(pPager) );

  /* An optimization. If the database was not actually modified during
  ** this transaction, the pager is running in exclusive-mode and is
  ** using persistent journals, then this function is a no-op.
  **
  ** The start of the journal file currently contains a single journal
  ** header with the nRec field set to 0. If such a journal is used as
  ** a hot-journal during hot-journal rollback, 0 changes will be made
  ** to the database file. So there is no need to zero the journal
  ** header. Since the pager is in exclusive mode, there is no need
  ** to drop any locks either.
  */
  if( pPager->eState==PAGER_WRITER_LOCKED
   && pPager->exclusiveMode
   && pPager->journalMode==PAGER_JOURNALMODE_PERSIST
  ){
    assert( pPager->journalOff==JOURNAL_HDR_SZ(pPager) || !pPager->journalOff );
    pPager->eState = PAGER_READER;
    return SQLITE_OK;
  }

  PAGERTRACE(("COMMIT %d\n", PAGERID(pPager)));
  rc = pager_end_transaction(pPager, pPager->setSuper, 1);
  return pager_error(pPager, rc);
}

/*
** If a write transaction is open, then all changes made within the
** transaction are reverted and the current write-transaction is closed.
** The pager falls back to PAGER_READER state if successful, or PAGER_ERROR
** state if an error occurs.
**
** If the pager is already in PAGER_ERROR state when this function is called,
** it returns Pager.errCode immediately. No work is performed in this case.
**
** Otherwise, in rollback mode, this function performs two functions:
**
**   1) It rolls back the journal file, restoring all database file and
**      in-memory cache pages to the state they were in when the transaction
**      was opened, and
**
**   2) It finalizes the journal file, so that it is not used for hot
**      rollback at any point in the future.
**
** Finalization of the journal file (task 2) is only performed if the
** rollback is successful.
**
** In WAL mode, all cache-entries containing data modified within the
** current transaction are either expelled from the cache or reverted to
** their pre-transaction state by re-reading data from the database or
** WAL files. The WAL transaction is then closed.
*/
int sqlite3PagerRollback(Pager *pPager){
  int rc = SQLITE_OK;                  /* Return code */
  PAGERTRACE(("ROLLBACK %d\n", PAGERID(pPager)));

  /* PagerRollback() is a no-op if called in READER or OPEN state. If
  ** the pager is already in the ERROR state, the rollback is not
  ** attempted here. Instead, the error code is returned to the caller.
  */
  assert( assert_pager_state(pPager) );
  if( pPager->eState==PAGER_ERROR ) return pPager->errCode;
  if( pPager->eState<=PAGER_READER ) return SQLITE_OK;

  if( pagerUseWal(pPager) ){
    int rc2;
    rc = sqlite3PagerSavepoint(pPager, SAVEPOINT_ROLLBACK, -1);
    rc2 = pager_end_transaction(pPager, pPager->setSuper, 0);
    if( rc==SQLITE_OK ) rc = rc2;
  }else if( !isOpen(pPager->jfd) || pPager->eState==PAGER_WRITER_LOCKED ){
    int eState = pPager->eState;
    rc = pager_end_transaction(pPager, 0, 0);
    if( !MEMDB && eState>PAGER_WRITER_LOCKED ){
      /* This can happen using journal_mode=off. Move the pager to the error
      ** state to indicate that the contents of the cache may not be trusted.
      ** Any active readers will get SQLITE_ABORT.
      */
      pPager->errCode = SQLITE_ABORT;
      pPager->eState = PAGER_ERROR;
      setGetterMethod(pPager);
      return rc;
    }
  }else{
    rc = pager_playback(pPager, 0);
  }

  assert( pPager->eState==PAGER_READER || rc!=SQLITE_OK );
  assert( rc==SQLITE_OK || rc==SQLITE_FULL || rc==SQLITE_CORRUPT
          || rc==SQLITE_NOMEM || (rc&0xFF)==SQLITE_IOERR
          || rc==SQLITE_CANTOPEN
  );

  /* If an error occurs during a ROLLBACK, we can no longer trust the pager
  ** cache. So call pager_error() on the way out to make any error persistent.
  */
  return pager_error(pPager, rc);
}

/*
** Return TRUE if the database file is opened read-only.  Return FALSE
** if the database is (in theory) writable.
*/
u8 sqlite3PagerIsreadonly(Pager *pPager){
  return pPager->readOnly;
}

#ifdef SQLITE_DEBUG
/*
** Return the sum of the reference counts for all pages held by pPager.
*/
int sqlite3PagerRefcount(Pager *pPager){
  return sqlite3PcacheRefCount(pPager->pPCache);
}
#endif

/*
** Return the approximate number of bytes of memory currently
** used by the pager and its associated cache.
*/
int sqlite3PagerMemUsed(Pager *pPager){
  int perPageSize = pPager->pageSize + pPager->nExtra
    + (int)(sizeof(PgHdr) + 5*sizeof(void*));
  return perPageSize*sqlite3PcachePagecount(pPager->pPCache)
           + sqlite3MallocSize(pPager)
           + pPager->pageSize;
}

/*
** Return the number of references to the specified page.
*/
int sqlite3PagerPageRefcount(DbPage *pPage){
  return sqlite3PcachePageRefcount(pPage);
}

#ifdef SQLITE_TEST
/*
** This routine is used for testing and analysis only.
*/
int *sqlite3PagerStats(Pager *pPager){
  static int a[11];
  a[0] = sqlite3PcacheRefCount(pPager->pPCache);
  a[1] = sqlite3PcachePagecount(pPager->pPCache);
  a[2] = sqlite3PcacheGetCachesize(pPager->pPCache);
  a[3] = pPager->eState==PAGER_OPEN ? -1 : (int) pPager->dbSize;
  a[4] = pPager->eState;
  a[5] = pPager->errCode;
  a[6] = pPager->aStat[PAGER_STAT_HIT];
  a[7] = pPager->aStat[PAGER_STAT_MISS];
  a[8] = 0;  /* Used to be pPager->nOvfl */
  a[9] = pPager->nRead;
  a[10] = pPager->aStat[PAGER_STAT_WRITE];
  return a;
}
#endif

/*
** Parameter eStat must be one of SQLITE_DBSTATUS_CACHE_HIT, _MISS, _WRITE,
** or _WRITE+1.  The SQLITE_DBSTATUS_CACHE_WRITE+1 case is a translation
** of SQLITE_DBSTATUS_CACHE_SPILL.  The _SPILL case is not contiguous because
** it was added later.
**
** Before returning, *pnVal is incremented by the
** current cache hit or miss count, according to the value of eStat. If the
** reset parameter is non-zero, the cache hit or miss count is zeroed before
** returning.
*/
void sqlite3PagerCacheStat(Pager *pPager, int eStat, int reset, int *pnVal){

  assert( eStat==SQLITE_DBSTATUS_CACHE_HIT
       || eStat==SQLITE_DBSTATUS_CACHE_MISS
       || eStat==SQLITE_DBSTATUS_CACHE_WRITE
       || eStat==SQLITE_DBSTATUS_CACHE_WRITE+1
  );

  assert( SQLITE_DBSTATUS_CACHE_HIT+1==SQLITE_DBSTATUS_CACHE_MISS );
  assert( SQLITE_DBSTATUS_CACHE_HIT+2==SQLITE_DBSTATUS_CACHE_WRITE );
  assert( PAGER_STAT_HIT==0 && PAGER_STAT_MISS==1
           && PAGER_STAT_WRITE==2 && PAGER_STAT_SPILL==3 );

  eStat -= SQLITE_DBSTATUS_CACHE_HIT;
  *pnVal += pPager->aStat[eStat];
  if( reset ){
    pPager->aStat[eStat] = 0;
  }
}

/*
** Return true if this is an in-memory or temp-file backed pager.
*/
int sqlite3PagerIsMemdb(Pager *pPager){
  return pPager->tempFile || pPager->memVfs;
}

/*
** Check that there are at least nSavepoint savepoints open. If there are
** currently less than nSavepoints open, then open one or more savepoints
** to make up the difference. If the number of savepoints is already
** equal to nSavepoint, then this function is a no-op.
**
** If a memory allocation fails, SQLITE_NOMEM is returned. If an error
** occurs while opening the sub-journal file, then an IO error code is
** returned. Otherwise, SQLITE_OK.
*/
static SQLITE_NOINLINE int pagerOpenSavepoint(Pager *pPager, int nSavepoint){
  int rc = SQLITE_OK;                       /* Return code */
  int nCurrent = pPager->nSavepoint;        /* Current number of savepoints */
  int ii;                                   /* Iterator variable */
  PagerSavepoint *aNew;                     /* New Pager.aSavepoint array */

  assert( pPager->eState>=PAGER_WRITER_LOCKED );
  assert( assert_pager_state(pPager) );
  assert( nSavepoint>nCurrent && pPager->useJournal );

  /* Grow the Pager.aSavepoint array using realloc(). Return SQLITE_NOMEM
  ** if the allocation fails. Otherwise, zero the new portion in case a
  ** malloc failure occurs while populating it in the for(...) loop below.
  */
  aNew = (PagerSavepoint *)sqlite3Realloc(
      pPager->aSavepoint, sizeof(PagerSavepoint)*nSavepoint
  );
  if( !aNew ){
    return SQLITE_NOMEM_BKPT;
  }
  memset(&aNew[nCurrent], 0, (nSavepoint-nCurrent) * sizeof(PagerSavepoint));
  pPager->aSavepoint = aNew;

  /* Populate the PagerSavepoint structures just allocated. */
  for(ii=nCurrent; ii<nSavepoint; ii++){
    aNew[ii].nOrig = pPager->dbSize;
    if( isOpen(pPager->jfd) && pPager->journalOff>0 ){
      aNew[ii].iOffset = pPager->journalOff;
    }else{
      aNew[ii].iOffset = JOURNAL_HDR_SZ(pPager);
    }
    aNew[ii].iSubRec = pPager->nSubRec;
    aNew[ii].pInSavepoint = sqlite3BitvecCreate(pPager->dbSize);
    aNew[ii].bTruncateOnRelease = 1;
    if( !aNew[ii].pInSavepoint ){
      return SQLITE_NOMEM_BKPT;
    }
    if( pagerUseWal(pPager) ){
#ifndef SQLITE_OMIT_WAL
      pPager->pWalMethods->xSavepoint(pPager->pWal, aNew[ii].aWalData);
#endif
    }
    pPager->nSavepoint = ii+1;
  }
  assert( pPager->nSavepoint==nSavepoint );
  assertTruncateConstraint(pPager);
  return rc;
}
int sqlite3PagerOpenSavepoint(Pager *pPager, int nSavepoint){
  assert( pPager->eState>=PAGER_WRITER_LOCKED );
  assert( assert_pager_state(pPager) );

  if( nSavepoint>pPager->nSavepoint && pPager->useJournal ){
    return pagerOpenSavepoint(pPager, nSavepoint);
  }else{
    return SQLITE_OK;
  }
}


/*
** This function is called to rollback or release (commit) a savepoint.
** The savepoint to release or rollback need not be the most recently
** created savepoint.
**
** Parameter op is always either SAVEPOINT_ROLLBACK or SAVEPOINT_RELEASE.
** If it is SAVEPOINT_RELEASE, then release and destroy the savepoint with
** index iSavepoint. If it is SAVEPOINT_ROLLBACK, then rollback all changes
** that have occurred since the specified savepoint was created.
**
** The savepoint to rollback or release is identified by parameter
** iSavepoint. A value of 0 means to operate on the outermost savepoint
** (the first created). A value of (Pager.nSavepoint-1) means operate
** on the most recently created savepoint. If iSavepoint is greater than
** (Pager.nSavepoint-1), then this function is a no-op.
**
** If a negative value is passed to this function, then the current
** transaction is rolled back. This is different to calling
** sqlite3PagerRollback() because this function does not terminate
** the transaction or unlock the database, it just restores the
** contents of the database to its original state.
**
** In any case, all savepoints with an index greater than iSavepoint
** are destroyed. If this is a release operation (op==SAVEPOINT_RELEASE),
** then savepoint iSavepoint is also destroyed.
**
** This function may return SQLITE_NOMEM if a memory allocation fails,
** or an IO error code if an IO error occurs while rolling back a
** savepoint. If no errors occur, SQLITE_OK is returned.
*/
int sqlite3PagerSavepoint(Pager *pPager, int op, int iSavepoint){
  int rc = pPager->errCode;
 
#ifdef SQLITE_ENABLE_ZIPVFS
  if( op==SAVEPOINT_RELEASE ) rc = SQLITE_OK;
#endif

  assert( op==SAVEPOINT_RELEASE || op==SAVEPOINT_ROLLBACK );
  assert( iSavepoint>=0 || op==SAVEPOINT_ROLLBACK );

  if( rc==SQLITE_OK && iSavepoint<pPager->nSavepoint ){
    int ii;            /* Iterator variable */
    int nNew;          /* Number of remaining savepoints after this op. */

    /* Figure out how many savepoints will still be active after this
    ** operation. Store this value in nNew. Then free resources associated
    ** with any savepoints that are destroyed by this operation.
    */
    nNew = iSavepoint + (( op==SAVEPOINT_RELEASE ) ? 0 : 1);
    for(ii=nNew; ii<pPager->nSavepoint; ii++){
      sqlite3BitvecDestroy(pPager->aSavepoint[ii].pInSavepoint);
    }
    pPager->nSavepoint = nNew;

    /* Truncate the sub-journal so that it only includes the parts
    ** that are still in use. */
    if( op==SAVEPOINT_RELEASE ){
      PagerSavepoint *pRel = &pPager->aSavepoint[nNew];
      if( pRel->bTruncateOnRelease && isOpen(pPager->sjfd) ){
        /* Only truncate if it is an in-memory sub-journal. */
        if( sqlite3JournalIsInMemory(pPager->sjfd) ){
          i64 sz = (pPager->pageSize+4)*(i64)pRel->iSubRec;
          rc = sqlite3OsTruncate(pPager->sjfd, sz);
          assert( rc==SQLITE_OK );
        }
        pPager->nSubRec = pRel->iSubRec;
      }
    }
    /* Else this is a rollback operation, playback the specified savepoint.
    ** If this is a temp-file, it is possible that the journal file has
    ** not yet been opened. In this case there have been no changes to
    ** the database file, so the playback operation can be skipped.
    */
    else if( pagerUseWal(pPager) || isOpen(pPager->jfd) ){
      PagerSavepoint *pSavepoint = (nNew==0)?0:&pPager->aSavepoint[nNew-1];
      rc = pagerPlaybackSavepoint(pPager, pSavepoint);
      assert(rc!=SQLITE_DONE);
    }
   
#ifdef SQLITE_ENABLE_ZIPVFS
    /* If the cache has been modified but the savepoint cannot be rolled
    ** back journal_mode=off, put the pager in the error state. This way,
    ** if the VFS used by this pager includes ZipVFS, the entire transaction
    ** can be rolled back at the ZipVFS level.  */
    else if(
        pPager->journalMode==PAGER_JOURNALMODE_OFF
     && pPager->eState>=PAGER_WRITER_CACHEMOD
    ){
      pPager->errCode = SQLITE_ABORT;
      pPager->eState = PAGER_ERROR;
      setGetterMethod(pPager);
    }
#endif
  }

  return rc;
}

/*
** Return the full pathname of the database file.
**
** Except, if the pager is in-memory only, then return an empty string if
** nullIfMemDb is true.  This routine is called with nullIfMemDb==1 when
** used to report the filename to the user, for compatibility with legacy
** behavior.  But when the Btree needs to know the filename for matching to
** shared cache, it uses nullIfMemDb==0 so that in-memory databases can
** participate in shared-cache.
**
** The return value to this routine is always safe to use with
** sqlite3_uri_parameter() and sqlite3_filename_database() and friends.
*/
const char *sqlite3PagerFilename(const Pager *pPager, int nullIfMemDb){
  static const char zFake[8] = { 0, 0, 0, 0, 0, 0, 0, 0 };
  if( nullIfMemDb && (pPager->memDb || sqlite3IsMemdb(pPager->pVfs)) ){
    return &zFake[4];
  }else{
    return pPager->zFilename;
  }
}

/*
** Return the VFS structure for the pager.
*/
sqlite3_vfs *sqlite3PagerVfs(Pager *pPager){
  return pPager->pVfs;
}

#ifndef SQLITE_OMIT_WAL
/*
** Return the WAL methods structure for the pager.
*/
libsql_wal_methods *sqlite3PagerWalMethods(Pager *pPager){
  return pPager->pWalMethods;
}
#endif

/*
** Return the file handle for the database file associated
** with the pager.  This might return NULL if the file has
** not yet been opened.
*/
sqlite3_file *sqlite3PagerFile(Pager *pPager){
  return pPager->fd;
}

/*
** Return the file handle for the journal file (if it exists).
** This will be either the rollback journal or the WAL file.
*/
sqlite3_file *sqlite3PagerJrnlFile(Pager *pPager){
#if SQLITE_OMIT_WAL
  return pPager->jfd;
#else
  return pPager->pWal ? pPager->pWalMethods->xFile(pPager->pWal) : pPager->jfd;
#endif
}

/*
** Return the full pathname of the journal file.
*/
const char *sqlite3PagerJournalname(Pager *pPager){
  return pPager->zJournal;
}

#ifndef SQLITE_OMIT_AUTOVACUUM
/*
** Move the page pPg to location pgno in the file.
**
** There must be no references to the page previously located at
** pgno (which we call pPgOld) though that page is allowed to be
** in cache.  If the page previously located at pgno is not already
** in the rollback journal, it is not put there by by this routine.
**
** References to the page pPg remain valid. Updating any
** meta-data associated with pPg (i.e. data stored in the nExtra bytes
** allocated along with the page) is the responsibility of the caller.
**
** A transaction must be active when this routine is called. It used to be
** required that a statement transaction was not active, but this restriction
** has been removed (CREATE INDEX needs to move a page when a statement
** transaction is active).
**
** If the fourth argument, isCommit, is non-zero, then this page is being
** moved as part of a database reorganization just before the transaction
** is being committed. In this case, it is guaranteed that the database page
** pPg refers to will not be written to again within this transaction.
**
** This function may return SQLITE_NOMEM or an IO error code if an error
** occurs. Otherwise, it returns SQLITE_OK.
*/
int sqlite3PagerMovepage(Pager *pPager, DbPage *pPg, Pgno pgno, int isCommit){
  PgHdr *pPgOld;               /* The page being overwritten. */
  Pgno needSyncPgno = 0;       /* Old value of pPg->pgno, if sync is required */
  int rc;                      /* Return code */
  Pgno origPgno;               /* The original page number */

  assert( pPg->nRef>0 );
  assert( pPager->eState==PAGER_WRITER_CACHEMOD
       || pPager->eState==PAGER_WRITER_DBMOD
  );
  assert( assert_pager_state(pPager) );

  /* In order to be able to rollback, an in-memory database must journal
  ** the page we are moving from.
  */
  assert( pPager->tempFile || !MEMDB );
  if( pPager->tempFile ){
    rc = sqlite3PagerWrite(pPg);
    if( rc ) return rc;
  }

  /* If the page being moved is dirty and has not been saved by the latest
  ** savepoint, then save the current contents of the page into the
  ** sub-journal now. This is required to handle the following scenario:
  **
  **   BEGIN;
  **     <journal page X, then modify it in memory>
  **     SAVEPOINT one;
  **       <Move page X to location Y>
  **     ROLLBACK TO one;
  **
  ** If page X were not written to the sub-journal here, it would not
  ** be possible to restore its contents when the "ROLLBACK TO one"
  ** statement were is processed.
  **
  ** subjournalPage() may need to allocate space to store pPg->pgno into
  ** one or more savepoint bitvecs. This is the reason this function
  ** may return SQLITE_NOMEM.
  */
  if( (pPg->flags & PGHDR_DIRTY)!=0
   && SQLITE_OK!=(rc = subjournalPageIfRequired(pPg))
  ){
    return rc;
  }

  PAGERTRACE(("MOVE %d page %d (needSync=%d) moves to %d\n",
      PAGERID(pPager), pPg->pgno, (pPg->flags&PGHDR_NEED_SYNC)?1:0, pgno));
  IOTRACE(("MOVE %p %d %d\n", pPager, pPg->pgno, pgno))

  /* If the journal needs to be sync()ed before page pPg->pgno can
  ** be written to, store pPg->pgno in local variable needSyncPgno.
  **
  ** If the isCommit flag is set, there is no need to remember that
  ** the journal needs to be sync()ed before database page pPg->pgno
  ** can be written to. The caller has already promised not to write to it.
  */
  if( (pPg->flags&PGHDR_NEED_SYNC) && !isCommit ){
    needSyncPgno = pPg->pgno;
    assert( pPager->journalMode==PAGER_JOURNALMODE_OFF ||
            pageInJournal(pPager, pPg) || pPg->pgno>pPager->dbOrigSize );
    assert( pPg->flags&PGHDR_DIRTY );
  }

  /* If the cache contains a page with page-number pgno, remove it
  ** from its hash chain. Also, if the PGHDR_NEED_SYNC flag was set for
  ** page pgno before the 'move' operation, it needs to be retained
  ** for the page moved there.
  */
  pPg->flags &= ~PGHDR_NEED_SYNC;
  pPgOld = sqlite3PagerLookup(pPager, pgno);
  assert( !pPgOld || pPgOld->nRef==1 || CORRUPT_DB );
  if( pPgOld ){
    if( NEVER(pPgOld->nRef>1) ){
      sqlite3PagerUnrefNotNull(pPgOld);
      return SQLITE_CORRUPT_BKPT;
    }
    pPg->flags |= (pPgOld->flags&PGHDR_NEED_SYNC);
    if( pPager->tempFile ){
      /* Do not discard pages from an in-memory database since we might
      ** need to rollback later.  Just move the page out of the way. */
      sqlite3PcacheMove(pPgOld, pPager->dbSize+1);
    }else{
      sqlite3PcacheDrop(pPgOld);
    }
  }

  origPgno = pPg->pgno;
  sqlite3PcacheMove(pPg, pgno);
  sqlite3PcacheMakeDirty(pPg);

  /* For an in-memory database, make sure the original page continues
  ** to exist, in case the transaction needs to roll back.  Use pPgOld
  ** as the original page since it has already been allocated.
  */
  if( pPager->tempFile && pPgOld ){
    sqlite3PcacheMove(pPgOld, origPgno);
    sqlite3PagerUnrefNotNull(pPgOld);
  }

  if( needSyncPgno ){
    /* If needSyncPgno is non-zero, then the journal file needs to be
    ** sync()ed before any data is written to database file page needSyncPgno.
    ** Currently, no such page exists in the page-cache and the
    ** "is journaled" bitvec flag has been set. This needs to be remedied by
    ** loading the page into the pager-cache and setting the PGHDR_NEED_SYNC
    ** flag.
    **
    ** If the attempt to load the page into the page-cache fails, (due
    ** to a malloc() or IO failure), clear the bit in the pInJournal[]
    ** array. Otherwise, if the page is loaded and written again in
    ** this transaction, it may be written to the database file before
    ** it is synced into the journal file. This way, it may end up in
    ** the journal file twice, but that is not a problem.
    */
    PgHdr *pPgHdr;
    rc = sqlite3PagerGet(pPager, needSyncPgno, &pPgHdr, 0);
    if( rc!=SQLITE_OK ){
      if( needSyncPgno<=pPager->dbOrigSize ){
        assert( pPager->pTmpSpace!=0 );
        sqlite3BitvecClear(pPager->pInJournal, needSyncPgno, pPager->pTmpSpace);
      }
      return rc;
    }
    pPgHdr->flags |= PGHDR_NEED_SYNC;
    sqlite3PcacheMakeDirty(pPgHdr);
    sqlite3PagerUnrefNotNull(pPgHdr);
  }

  return SQLITE_OK;
}
#endif

/*
** The page handle passed as the first argument refers to a dirty page
** with a page number other than iNew. This function changes the page's
** page number to iNew and sets the value of the PgHdr.flags field to
** the value passed as the third parameter.
*/
void sqlite3PagerRekey(DbPage *pPg, Pgno iNew, u16 flags){
  assert( pPg->pgno!=iNew );
  pPg->flags = flags;
  sqlite3PcacheMove(pPg, iNew);
}

/*
** Return a pointer to the data for the specified page.
*/
void *sqlite3PagerGetData(DbPage *pPg){
  assert( pPg->nRef>0 || pPg->pPager->memDb );
  return pPg->pData;
}

/*
** Return a pointer to the Pager.nExtra bytes of "extra" space
** allocated along with the specified page.
*/
void *sqlite3PagerGetExtra(DbPage *pPg){
  return pPg->pExtra;
}

static int pagerWalHeapMemory(Pager *pPager) {
#ifndef SQLITE_OMIT_WAL
  if (pagerUseWal(pPager)) {
    return pPager->pWalMethods->xHeapMemory(pPager->pWal);
  }
#endif
  return 0;
}

/*
** Get/set the locking-mode for this pager. Parameter eMode must be one
** of PAGER_LOCKINGMODE_QUERY, PAGER_LOCKINGMODE_NORMAL or
** PAGER_LOCKINGMODE_EXCLUSIVE. If the parameter is not _QUERY, then
** the locking-mode is set to the value specified.
**
** The returned value is either PAGER_LOCKINGMODE_NORMAL or
** PAGER_LOCKINGMODE_EXCLUSIVE, indicating the current (possibly updated)
** locking-mode.
*/
int sqlite3PagerLockingMode(Pager *pPager, int eMode){
  assert( eMode==PAGER_LOCKINGMODE_QUERY
            || eMode==PAGER_LOCKINGMODE_NORMAL
            || eMode==PAGER_LOCKINGMODE_EXCLUSIVE );
  assert( PAGER_LOCKINGMODE_QUERY<0 );
  assert( PAGER_LOCKINGMODE_NORMAL>=0 && PAGER_LOCKINGMODE_EXCLUSIVE>=0 );
  assert( pPager->exclusiveMode || 0==pagerWalHeapMemory(pPager) );
  if( eMode>=0 && !pPager->tempFile && !pagerWalHeapMemory(pPager) ){
    pPager->exclusiveMode = (u8)eMode;
  }
  return (int)pPager->exclusiveMode;
}

/*
** Set the journal-mode for this pager. Parameter eMode must be one of:
**
**    PAGER_JOURNALMODE_DELETE
**    PAGER_JOURNALMODE_TRUNCATE
**    PAGER_JOURNALMODE_PERSIST
**    PAGER_JOURNALMODE_OFF
**    PAGER_JOURNALMODE_MEMORY
**    PAGER_JOURNALMODE_WAL
**
** The journalmode is set to the value specified if the change is allowed.
** The change may be disallowed for the following reasons:
**
**   *  An in-memory database can only have its journal_mode set to _OFF
**      or _MEMORY.
**
**   *  Temporary databases cannot have _WAL journalmode.
**
** The returned indicate the current (possibly updated) journal-mode.
*/
int sqlite3PagerSetJournalMode(Pager *pPager, int eMode){
  u8 eOld = pPager->journalMode;    /* Prior journalmode */

  /* The eMode parameter is always valid */
  assert(      eMode==PAGER_JOURNALMODE_DELETE    /* 0 */
            || eMode==PAGER_JOURNALMODE_PERSIST   /* 1 */
            || eMode==PAGER_JOURNALMODE_OFF       /* 2 */
            || eMode==PAGER_JOURNALMODE_TRUNCATE  /* 3 */
            || eMode==PAGER_JOURNALMODE_MEMORY    /* 4 */
            || eMode==PAGER_JOURNALMODE_WAL       /* 5 */ );

  /* This routine is only called from the OP_JournalMode opcode, and
  ** the logic there will never allow a temporary file to be changed
  ** to WAL mode.
  */
  assert( pPager->tempFile==0 || eMode!=PAGER_JOURNALMODE_WAL );

  /* Do allow the journalmode of an in-memory database to be set to
  ** anything other than MEMORY or OFF
  */
  if( MEMDB ){
    assert( eOld==PAGER_JOURNALMODE_MEMORY || eOld==PAGER_JOURNALMODE_OFF );
    if( eMode!=PAGER_JOURNALMODE_MEMORY && eMode!=PAGER_JOURNALMODE_OFF ){
      eMode = eOld;
    }
  }

  if( eMode!=eOld ){

    /* Change the journal mode. */
    assert( pPager->eState!=PAGER_ERROR );
    pPager->journalMode = (u8)eMode;

    /* When transitioning from TRUNCATE or PERSIST to any other journal
    ** mode except WAL, unless the pager is in locking_mode=exclusive mode,
    ** delete the journal file.
    */
    assert( (PAGER_JOURNALMODE_TRUNCATE & 5)==1 );
    assert( (PAGER_JOURNALMODE_PERSIST & 5)==1 );
    assert( (PAGER_JOURNALMODE_DELETE & 5)==0 );
    assert( (PAGER_JOURNALMODE_MEMORY & 5)==4 );
    assert( (PAGER_JOURNALMODE_OFF & 5)==0 );
    assert( (PAGER_JOURNALMODE_WAL & 5)==5 );

    assert( isOpen(pPager->fd) || pPager->exclusiveMode );
    if( !pPager->exclusiveMode && (eOld & 5)==1 && (eMode & 1)==0 ){
      /* In this case we would like to delete the journal file. If it is
      ** not possible, then that is not a problem. Deleting the journal file
      ** here is an optimization only.
      **
      ** Before deleting the journal file, obtain a RESERVED lock on the
      ** database file. This ensures that the journal file is not deleted
      ** while it is in use by some other client.
      */
      sqlite3OsClose(pPager->jfd);
      if( pPager->eLock>=RESERVED_LOCK ){
        sqlite3OsDelete(pPager->pVfs, pPager->zJournal, 0);
      }else{
        int rc = SQLITE_OK;
        int state = pPager->eState;
        assert( state==PAGER_OPEN || state==PAGER_READER );
        if( state==PAGER_OPEN ){
          rc = sqlite3PagerSharedLock(pPager);
        }
        if( pPager->eState==PAGER_READER ){
          assert( rc==SQLITE_OK );
          rc = pagerLockDb(pPager, RESERVED_LOCK);
        }
        if( rc==SQLITE_OK ){
          sqlite3OsDelete(pPager->pVfs, pPager->zJournal, 0);
        }
        if( rc==SQLITE_OK && state==PAGER_READER ){
          pagerUnlockDb(pPager, SHARED_LOCK);
        }else if( state==PAGER_OPEN ){
          pager_unlock(pPager);
        }
        assert( state==pPager->eState );
      }
    }else if( eMode==PAGER_JOURNALMODE_OFF ){
      sqlite3OsClose(pPager->jfd);
    }
  }

  /* Return the new journal mode */
  return (int)pPager->journalMode;
}

/*
** Return the current journal mode.
*/
int sqlite3PagerGetJournalMode(Pager *pPager){
  return (int)pPager->journalMode;
}

/*
** Return TRUE if the pager is in a state where it is OK to change the
** journalmode.  Journalmode changes can only happen when the database
** is unmodified.
*/
int sqlite3PagerOkToChangeJournalMode(Pager *pPager){
  assert( assert_pager_state(pPager) );
  if( pPager->eState>=PAGER_WRITER_CACHEMOD ) return 0;
  if( NEVER(isOpen(pPager->jfd) && pPager->journalOff>0) ) return 0;
  return 1;
}

/*
** Get/set the size-limit used for persistent journal files.
**
** Setting the size limit to -1 means no limit is enforced.
** An attempt to set a limit smaller than -1 is a no-op.
*/
i64 sqlite3PagerJournalSizeLimit(Pager *pPager, i64 iLimit){
  if( iLimit>=-1 ){
    pPager->journalSizeLimit = iLimit;
#ifndef SQLITE_OMIT_WAL
    pPager->pWalMethods->xLimit(pPager->pWal, iLimit);
#endif
  }
  return pPager->journalSizeLimit;
}

/*
** Return a pointer to the pPager->pBackup variable. The backup module
** in backup.c maintains the content of this variable. This module
** uses it opaquely as an argument to sqlite3BackupRestart() and
** sqlite3BackupUpdate() only.
*/
sqlite3_backup **sqlite3PagerBackupPtr(Pager *pPager){
  return &pPager->pBackup;
}

#ifndef SQLITE_OMIT_VACUUM
/*
** Unless this is an in-memory or temporary database, clear the pager cache.
*/
void sqlite3PagerClearCache(Pager *pPager){
  assert( MEMDB==0 || pPager->tempFile );
  if( pPager->tempFile==0 ) pager_reset(pPager);
}
#endif


#ifndef SQLITE_OMIT_WAL
/*
** This function is called when the user invokes "PRAGMA wal_checkpoint",
** "PRAGMA wal_blocking_checkpoint" or calls the sqlite3_wal_checkpoint()
** or wal_blocking_checkpoint() API functions.
**
** Parameter eMode is one of SQLITE_CHECKPOINT_PASSIVE, FULL or RESTART.
*/
int sqlite3PagerCheckpoint(
  Pager *pPager,                  /* Checkpoint on this pager */
  sqlite3 *db,                    /* Db handle used to check for interrupts */
  int eMode,                      /* Type of checkpoint */
  int *pnLog,                     /* OUT: Final number of frames in log */
  int *pnCkpt                     /* OUT: Final number of checkpointed frames */
){
  int rc = SQLITE_OK;
  if( pPager->pWal==0 && pPager->journalMode==PAGER_JOURNALMODE_WAL ){
    /* This only happens when a database file is zero bytes in size opened and
    ** then "PRAGMA journal_mode=WAL" is run and then sqlite3_wal_checkpoint()
    ** is invoked without any intervening transactions.  We need to start
    ** a transaction to initialize pWal.  The PRAGMA table_list statement is
    ** used for this since it starts transactions on every database file,
    ** including all ATTACHed databases.  This seems expensive for a single
    ** sqlite3_wal_checkpoint() call, but it happens very rarely.
    ** https://sqlite.org/forum/forumpost/fd0f19d229156939
    */
    sqlite3_exec(db, "PRAGMA table_list",0,0,0);
  }
  if( pPager->pWal ){
    rc = pPager->pWalMethods->xCheckpoint(pPager->pWal, db, eMode,
        (eMode==SQLITE_CHECKPOINT_PASSIVE ? 0 : pPager->xBusyHandler),
        pPager->pBusyHandlerArg,
        pPager->walSyncFlags, pPager->pageSize, (u8 *)pPager->pTmpSpace,
        pnLog, pnCkpt
    );
  }
  return rc;
}

int sqlite3PagerWalCallback(Pager *pPager){
  if (pagerUseWal(pPager)) {
    return pPager->pWalMethods->xCallback(pPager->pWal);
  }
  return SQLITE_OK;
}

/*
** Return true if the underlying VFS for the given pager supports the
** primitives necessary for write-ahead logging.
*/
int sqlite3PagerWalSupported(Pager *pPager){
  const sqlite3_io_methods *pMethods = pPager->fd->pMethods;
  if( pPager->noLock ) return 0;
  return pPager->exclusiveMode || (pPager->pWalMethods->bUsesShm == 0) || (pMethods->iVersion>=2 && pMethods->xShmMap);
}

/*
** Attempt to take an exclusive lock on the database file. If a PENDING lock
** is obtained instead, immediately release it.
*/
static int pagerExclusiveLock(Pager *pPager){
  int rc;                         /* Return code */
  u8 eOrigLock;                   /* Original lock */

  assert( pPager->eLock>=SHARED_LOCK );
  eOrigLock = pPager->eLock;
  rc = pagerLockDb(pPager, EXCLUSIVE_LOCK);
  if( rc!=SQLITE_OK ){
    /* If the attempt to grab the exclusive lock failed, release the
    ** pending lock that may have been obtained instead.  */
    pagerUnlockDb(pPager, eOrigLock);
  }

  return rc;
}

/*
<<<<<<< HEAD
** Call pPager->pWalMethods->xOpen() to open the WAL handle. If the pager is in 
=======
** Call sqlite3WalOpen() to open the WAL handle. If the pager is in
>>>>>>> 995f96f8
** exclusive-locking mode when this function is called, take an EXCLUSIVE
** lock on the database file and use heap-memory to store the wal-index
** in. Otherwise, use the normal shared-memory.
*/
static int pagerOpenWal(Pager *pPager){
  int rc = SQLITE_OK;

  assert( pPager->pWal==0 && pPager->tempFile==0 );
  assert( pPager->eLock==SHARED_LOCK || pPager->eLock==EXCLUSIVE_LOCK );

  /* If the pager is already in exclusive-mode, the WAL module will use
  ** heap-memory for the wal-index instead of the VFS shared-memory
  ** implementation. Take the exclusive lock now, before opening the WAL
  ** file, to make sure this is safe.
  */
  if( pPager->exclusiveMode ){
    rc = pagerExclusiveLock(pPager);
  }

  /* Open the connection to the log file. If this operation fails,
  ** (e.g. due to malloc() failure), return an error code.
  */
  if( rc==SQLITE_OK ){
    rc = pPager->pWalMethods->xOpen(pPager->pVfs,
        pPager->fd, pPager->zWal, pPager->exclusiveMode,
        pPager->journalSizeLimit, pPager->pWalMethods, &pPager->pWal
    );

    if (rc == SQLITE_OK && pPager->pWal) {
        pPager->pWal->pMethodsData = pPager->pWalMethodsData;
    }
  }
  pagerFixMaplimit(pPager);

  return rc;
}


/*
** The caller must be holding a SHARED lock on the database file to call
** this function.
**
** If the pager passed as the first argument is open on a real database
** file (not a temp file or an in-memory database), and the WAL file
** is not already open, make an attempt to open it now. If successful,
** return SQLITE_OK. If an error occurs or the VFS used by the pager does
** not support the xShmXXX() methods, return an error code. *pbOpen is
** not modified in either case.
**
** If the pager is open on a temp-file (or in-memory database), or if
** the WAL file is already open, set *pbOpen to 1 and return SQLITE_OK
** without doing anything.
*/
int sqlite3PagerOpenWal(
  Pager *pPager,                  /* Pager object */
  int *pbOpen                     /* OUT: Set to true if call is a no-op */
){
  int rc = SQLITE_OK;             /* Return code */

  assert( assert_pager_state(pPager) );
  assert( pPager->eState==PAGER_OPEN   || pbOpen );
  assert( pPager->eState==PAGER_READER || !pbOpen );
  assert( pbOpen==0 || *pbOpen==0 );
  assert( pbOpen!=0 || (!pPager->tempFile && !pPager->pWal) );

  if( !pPager->tempFile && !pPager->pWal ){
    if( !sqlite3PagerWalSupported(pPager) ) return SQLITE_CANTOPEN;

    /* Close any rollback journal previously open */
    sqlite3OsClose(pPager->jfd);

    rc = pagerOpenWal(pPager);
    if( rc==SQLITE_OK ){
      pPager->journalMode = PAGER_JOURNALMODE_WAL;
      pPager->eState = PAGER_OPEN;
    }
  }else{
    *pbOpen = 1;
  }

  return rc;
}

/*
** This function is called to close the connection to the log file prior
** to switching from WAL to rollback mode.
**
** Before closing the log file, this function attempts to take an
** EXCLUSIVE lock on the database file. If this cannot be obtained, an
** error (SQLITE_BUSY) is returned and the log connection is not closed.
** If successful, the EXCLUSIVE lock is not released before returning.
*/
int sqlite3PagerCloseWal(Pager *pPager, sqlite3 *db){
  int rc = SQLITE_OK;

  assert( pPager->journalMode==PAGER_JOURNALMODE_WAL );

  /* If the log file is not already open, but does exist in the file-system,
  ** it may need to be checkpointed before the connection can switch to
  ** rollback mode. Open it now so this can happen.
  */
  if( !pPager->pWal ){
    int logexists = 0;
    rc = pagerLockDb(pPager, SHARED_LOCK);
    if( rc==SQLITE_OK ){
      rc = sqlite3OsAccess(
          pPager->pVfs, pPager->zWal, SQLITE_ACCESS_EXISTS, &logexists
      );
    }
    if( rc==SQLITE_OK && logexists ){
      rc = pagerOpenWal(pPager);
    }
  }
   
  /* Checkpoint and close the log. Because an EXCLUSIVE lock is held on
  ** the database file, the log and log-summary files will be deleted.
  */
  if( rc==SQLITE_OK && pPager->pWal ){
    rc = pagerExclusiveLock(pPager);
    if( rc==SQLITE_OK ){
      rc = pPager->pWalMethods->xClose(pPager->pWal, db, pPager->walSyncFlags,
                           pPager->pageSize, (u8*)pPager->pTmpSpace);
      pPager->pWal = 0;
      pagerFixMaplimit(pPager);
      if( rc && !pPager->exclusiveMode ) pagerUnlockDb(pPager, SHARED_LOCK);
    }
  }
  return rc;
}

#ifdef SQLITE_ENABLE_SETLK_TIMEOUT
/*
** If pager pPager is a wal-mode database not in exclusive locking mode,
<<<<<<< HEAD
** invoke the pPager->pWalMethods->xWriteLock() function on the associated Wal object 
=======
** invoke the sqlite3WalWriteLock() function on the associated Wal object
>>>>>>> 995f96f8
** with the same db and bLock parameters as were passed to this function.
** Return an SQLite error code if an error occurs, or SQLITE_OK otherwise.
*/
int sqlite3PagerWalWriteLock(Pager *pPager, int bLock){
  int rc = SQLITE_OK;
  if( pagerUseWal(pPager) && pPager->exclusiveMode==0 ){
    rc = pPager->pWalMethods->xWriteLock(pPager->pWal, bLock);
  }
  return rc;
}

/*
** Set the database handle used by the wal layer to determine if
** blocking locks are required.
*/
void sqlite3PagerWalDb(Pager *pPager, sqlite3 *db){
  if( pagerUseWal(pPager) ){
    pPager->pWalMethods->xDb(pPager->pWal, db);
  }
}
#endif

#ifdef SQLITE_ENABLE_SNAPSHOT
/*
** If this is a WAL database, obtain a snapshot handle for the snapshot
** currently open. Otherwise, return an error.
*/
int sqlite3PagerSnapshotGet(Pager *pPager, sqlite3_snapshot **ppSnapshot){
  int rc = SQLITE_ERROR;
  if( pPager->pWal ){
    rc = pPager->pWalMethods->xSnapshotGet(pPager->pWal, ppSnapshot);
  }
  return rc;
}

/*
** If this is a WAL database, store a pointer to pSnapshot. Next time a
** read transaction is opened, attempt to read from the snapshot it
** identifies. If this is not a WAL database, return an error.
*/
int sqlite3PagerSnapshotOpen(
  Pager *pPager,
  sqlite3_snapshot *pSnapshot
){
  int rc = SQLITE_OK;
  if( pPager->pWal ){
    pPager->pWalMethods->xSnapshotOpen(pPager->pWal, pSnapshot);
  }else{
    rc = SQLITE_ERROR;
  }
  return rc;
}

/*
<<<<<<< HEAD
** If this is a WAL database, call pPager->pWalMethods->xSnapshotRecover(). If this 
=======
** If this is a WAL database, call sqlite3WalSnapshotRecover(). If this
>>>>>>> 995f96f8
** is not a WAL database, return an error.
*/
int sqlite3PagerSnapshotRecover(Pager *pPager){
  int rc;
  if( pPager->pWal ){
    rc = pPager->pWalMethods->xSnapshotRecover(pPager->pWal);
  }else{
    rc = SQLITE_ERROR;
  }
  return rc;
}

/*
** The caller currently has a read transaction open on the database.
** If this is not a WAL database, SQLITE_ERROR is returned. Otherwise,
** this function takes a SHARED lock on the CHECKPOINTER slot and then
** checks if the snapshot passed as the second argument is still
** available. If so, SQLITE_OK is returned.
**
** If the snapshot is not available, SQLITE_ERROR is returned. Or, if
** the CHECKPOINTER lock cannot be obtained, SQLITE_BUSY. If any error
** occurs (any value other than SQLITE_OK is returned), the CHECKPOINTER
** lock is released before returning.
*/
int sqlite3PagerSnapshotCheck(Pager *pPager, sqlite3_snapshot *pSnapshot){
  int rc;
  if( pPager->pWal ){
    rc = pPager->pWalMethods->xSnapshotCheck(pPager->pWal, pSnapshot);
  }else{
    rc = SQLITE_ERROR;
  }
  return rc;
}

/*
** Release a lock obtained by an earlier successful call to
** sqlite3PagerSnapshotCheck().
*/
void sqlite3PagerSnapshotUnlock(Pager *pPager){
  assert( pPager->pWal );
  pPager->pWalMethods->xSnapshotUnlock(pPager->pWal);
}

#endif /* SQLITE_ENABLE_SNAPSHOT */
#endif /* !SQLITE_OMIT_WAL */

#ifdef SQLITE_ENABLE_ZIPVFS
/*
** A read-lock must be held on the pager when this function is called. If
** the pager is in WAL mode and the WAL file currently contains one or more
** frames, return the size in bytes of the page images stored within the
** WAL frames. Otherwise, if this is not a WAL database or the WAL file
** is empty, return 0.
*/
int sqlite3PagerWalFramesize(Pager *pPager){
  assert( pPager->eState>=PAGER_READER );
  return pPager->pWalMethods->xFramesize(pPager->pWal);
}
#endif

#ifdef SQLITE_USE_SEH
int sqlite3PagerWalSystemErrno(Pager *pPager){
  return sqlite3WalSystemErrno(pPager->pWal);
}
#endif

#endif /* SQLITE_OMIT_DISKIO */<|MERGE_RESOLUTION|>--- conflicted
+++ resolved
@@ -2133,7 +2133,6 @@
     if( rc==SQLITE_NOTFOUND ) rc = SQLITE_OK;
   }
 
-<<<<<<< HEAD
   int should_unlock = !pPager->exclusiveMode;
 #ifndef SQLITE_OMIT_WAL
   if (should_unlock && pagerUseWal(pPager)) {
@@ -2141,11 +2140,6 @@
   }
 #endif
   if( should_unlock ){
-=======
-  if( !pPager->exclusiveMode
-   && (!pagerUseWal(pPager) || sqlite3WalExclusiveMode(pPager->pWal, 0))
-  ){
->>>>>>> 995f96f8
     rc2 = pagerUnlockDb(pPager, SHARED_LOCK);
   }
   pPager->eState = PAGER_READER;
@@ -3181,11 +3175,7 @@
   pPager->aStat[PAGER_STAT_WRITE] += nList;
 
   if( pList->pgno==1 ) pager_write_changecounter(pList);
-<<<<<<< HEAD
   rc = pPager->pWalMethods->xFrames(pPager->pWal,
-=======
-  rc = sqlite3WalFrames(pPager->pWal,
->>>>>>> 995f96f8
       pPager->pageSize, pList, nTruncate, isCommit, pPager->walSyncFlags
   );
   if( rc==SQLITE_OK && pPager->pBackup ){
@@ -7557,11 +7547,7 @@
 }
 
 /*
-<<<<<<< HEAD
-** Call pPager->pWalMethods->xOpen() to open the WAL handle. If the pager is in 
-=======
-** Call sqlite3WalOpen() to open the WAL handle. If the pager is in
->>>>>>> 995f96f8
+** Call pPager->pWalMethods->xOpen() to open the WAL handle. If the pager is in
 ** exclusive-locking mode when this function is called, take an EXCLUSIVE
 ** lock on the database file and use heap-memory to store the wal-index
 ** in. Otherwise, use the normal shared-memory.
@@ -7695,11 +7681,7 @@
 #ifdef SQLITE_ENABLE_SETLK_TIMEOUT
 /*
 ** If pager pPager is a wal-mode database not in exclusive locking mode,
-<<<<<<< HEAD
-** invoke the pPager->pWalMethods->xWriteLock() function on the associated Wal object 
-=======
-** invoke the sqlite3WalWriteLock() function on the associated Wal object
->>>>>>> 995f96f8
+** invoke the pPager->pWalMethods->xWriteLock() function on the associated Wal object
 ** with the same db and bLock parameters as were passed to this function.
 ** Return an SQLite error code if an error occurs, or SQLITE_OK otherwise.
 */
@@ -7754,11 +7736,7 @@
 }
 
 /*
-<<<<<<< HEAD
-** If this is a WAL database, call pPager->pWalMethods->xSnapshotRecover(). If this 
-=======
-** If this is a WAL database, call sqlite3WalSnapshotRecover(). If this
->>>>>>> 995f96f8
+** If this is a WAL database, call pPager->pWalMethods->xSnapshotRecover(). If this
 ** is not a WAL database, return an error.
 */
 int sqlite3PagerSnapshotRecover(Pager *pPager){
