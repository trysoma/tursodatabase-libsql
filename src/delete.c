--- conflicted
+++ resolved
@@ -558,13 +558,7 @@
   if( pTab->pSelect==0 ){
     sqlite3GenerateRowIndexDelete(pParse, pTab, iCur, 0);
     sqlite3VdbeAddOp2(v, OP_Delete, iCur, (count?OPFLAG_NCHANGE:0));
-<<<<<<< HEAD
     sqlite3VdbeChangeP4(v, -1, (char*)pTab, P4_TABLE);
-=======
-    if( count ){
-      sqlite3VdbeChangeP4(v, -1, pTab->zName, P4_TRANSIENT);
-    }
->>>>>>> 959b6a95
   }
 
   /* Do any ON CASCADE, SET NULL or SET DEFAULT operations required to
