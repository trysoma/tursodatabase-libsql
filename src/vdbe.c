--- conflicted
+++ resolved
@@ -4167,7 +4167,6 @@
   rc = sqlite3VdbeCursorMoveto(pC);
   if( NEVER(rc!=SQLITE_OK) ) goto abort_due_to_error;
 
-<<<<<<< HEAD
   /* If the update-hook or pre-update-hook will be invoked, set iKey to 
   ** the rowid of the row being deleted. Set zDb and zTab as well.
   */
@@ -4193,9 +4192,6 @@
 
   if( opflags & OPFLAG_ISNOOP ) break;
 
-  sqlite3BtreeSetCachedRowid(pC->pCursor, 0);
-=======
->>>>>>> 5f1d536b
   rc = sqlite3BtreeDelete(pC->pCursor);
   pC->cacheStatus = CACHE_STALE;
 
